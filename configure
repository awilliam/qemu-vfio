#!/bin/sh
#
# qemu configure script (c) 2003 Fabrice Bellard
#
# set temporary file name
if test ! -z "$TMPDIR" ; then
    TMPDIR1="${TMPDIR}"
elif test ! -z "$TEMPDIR" ; then
    TMPDIR1="${TEMPDIR}"
else
    TMPDIR1="/tmp"
fi

TMPC="${TMPDIR1}/qemu-conf-${RANDOM}-$$-${RANDOM}.c"
TMPO="${TMPDIR1}/qemu-conf-${RANDOM}-$$-${RANDOM}.o"
TMPE="${TMPDIR1}/qemu-conf-${RANDOM}-$$-${RANDOM}.exe"

# NB: do not call "exit" in the trap handler; this is buggy with some shells;
# see <1285349658-3122-1-git-send-email-loic.minier@linaro.org>
trap "rm -f $TMPC $TMPO $TMPE" EXIT INT QUIT TERM
rm -f config.log

compile_object() {
  echo $cc $QEMU_CFLAGS -c -o $TMPO $TMPC >> config.log
  $cc $QEMU_CFLAGS -c -o $TMPO $TMPC >> config.log 2>&1
}

compile_prog() {
  local_cflags="$1"
  local_ldflags="$2"
  echo $cc $QEMU_CFLAGS $local_cflags -o $TMPE $TMPC $LDFLAGS $local_ldflags >> config.log
  $cc $QEMU_CFLAGS $local_cflags -o $TMPE $TMPC $LDFLAGS $local_ldflags >> config.log 2>&1
}

# symbolically link $1 to $2.  Portable version of "ln -sf".
symlink() {
  rm -f $2
  ln -s $1 $2
}

# check whether a command is available to this shell (may be either an
# executable or a builtin)
has() {
    type "$1" >/dev/null 2>&1
}

# search for an executable in PATH
path_of() {
    local_command="$1"
    local_ifs="$IFS"
    local_dir=""

    # pathname has a dir component?
    if [ "${local_command#*/}" != "$local_command" ]; then
        if [ -x "$local_command" ] && [ ! -d "$local_command" ]; then
            echo "$local_command"
            return 0
        fi
    fi
    if [ -z "$local_command" ]; then
        return 1
    fi

    IFS=:
    for local_dir in $PATH; do
        if [ -x "$local_dir/$local_command" ] && [ ! -d "$local_dir/$local_command" ]; then
            echo "$local_dir/$local_command"
            IFS="${local_ifs:-$(printf ' \t\n')}"
            return 0
        fi
    done
    # not found
    IFS="${local_ifs:-$(printf ' \t\n')}"
    return 1
}

# default parameters
source_path=`dirname "$0"`
cpu=""
interp_prefix="/usr/gnemul/qemu-%M"
static="no"
sparc_cpu=""
cross_prefix=""
audio_drv_list=""
audio_card_list="ac97 es1370 sb16 hda"
audio_possible_cards="ac97 es1370 sb16 cs4231a adlib gus hda"
block_drv_whitelist=""
host_cc="gcc"
helper_cflags=""
libs_softmmu=""
libs_tools=""
audio_pt_int=""
audio_win_int=""
cc_i386=i386-pc-linux-gnu-gcc
libs_qga=""

target_list=""

# Default value for a variable defining feature "foo".
#  * foo="no"  feature will only be used if --enable-foo arg is given
#  * foo=""    feature will be searched for, and if found, will be used
#              unless --disable-foo is given
#  * foo="yes" this value will only be set by --enable-foo flag.
#              feature will searched for,
#              if not found, configure exits with error
#
# Always add --enable-foo and --disable-foo command line args.
# Distributions want to ensure that several features are compiled in, and it
# is impossible without a --enable-foo that exits if a feature is not found.

bluez=""
brlapi=""
curl=""
curses=""
docs=""
fdt=""
nptl=""
sdl=""
vnc="yes"
sparse="no"
uuid=""
vde=""
vnc_tls=""
vnc_sasl=""
vnc_jpeg=""
vnc_png=""
vnc_thread="no"
xen=""
xen_ctrl_version=""
linux_aio=""
attr=""
xfs=""
vfio_pci=""

vhost_net="no"
kvm="no"
gprof="no"
debug_tcg="no"
debug_mon="no"
debug="no"
strip_opt="yes"
bigendian="no"
mingw32="no"
EXESUF=""
prefix="/usr/local"
mandir="\${prefix}/share/man"
datadir="\${prefix}/share/qemu"
docdir="\${prefix}/share/doc/qemu"
bindir="\${prefix}/bin"
libdir="\${prefix}/lib"
includedir="\${prefix}/include"
sysconfdir="\${prefix}/etc"
confsuffix="/qemu"
slirp="yes"
fmod_lib=""
fmod_inc=""
oss_lib=""
bsd="no"
linux="no"
solaris="no"
profiler="no"
cocoa="no"
softmmu="yes"
linux_user="no"
darwin_user="no"
bsd_user="no"
guest_base=""
uname_release=""
mixemu="no"
aix="no"
blobs="yes"
pkgversion=""
check_utests="no"
user_pie="no"
zero_malloc=""
trace_backend="nop"
trace_file="trace"
spice=""
rbd=""
smartcard=""
smartcard_nss=""
usb_redir=""
opengl=""
zlib="yes"
guest_agent="yes"

# parse CC options first
for opt do
  optarg=`expr "x$opt" : 'x[^=]*=\(.*\)'`
  case "$opt" in
  --cross-prefix=*) cross_prefix="$optarg"
  ;;
  --cc=*) CC="$optarg"
  ;;
  --source-path=*) source_path="$optarg"
  ;;
  --cpu=*) cpu="$optarg"
  ;;
  --extra-cflags=*) QEMU_CFLAGS="$optarg $QEMU_CFLAGS"
  ;;
  --extra-ldflags=*) LDFLAGS="$optarg $LDFLAGS"
  ;;
  --sparc_cpu=*)
    sparc_cpu="$optarg"
    case $sparc_cpu in
    v7|v8|v8plus|v8plusa)
      cpu="sparc"
    ;;
    v9)
      cpu="sparc64"
    ;;
    *)
      echo "undefined SPARC architecture. Exiting";
      exit 1
    ;;
    esac
  ;;
  esac
done
# OS specific
# Using uname is really, really broken.  Once we have the right set of checks
# we can eliminate it's usage altogether

cc="${CC-${cross_prefix}gcc}"
ar="${AR-${cross_prefix}ar}"
objcopy="${OBJCOPY-${cross_prefix}objcopy}"
ld="${LD-${cross_prefix}ld}"
libtool="${LIBTOOL-${cross_prefix}libtool}"
strip="${STRIP-${cross_prefix}strip}"
windres="${WINDRES-${cross_prefix}windres}"
pkg_config="${PKG_CONFIG-${cross_prefix}pkg-config}"
sdl_config="${SDL_CONFIG-${cross_prefix}sdl-config}"

# default flags for all hosts
QEMU_CFLAGS="-fno-strict-aliasing $QEMU_CFLAGS"
CFLAGS="-g $CFLAGS"
QEMU_CFLAGS="-Wall -Wundef -Wwrite-strings -Wmissing-prototypes $QEMU_CFLAGS"
QEMU_CFLAGS="-Wstrict-prototypes -Wredundant-decls $QEMU_CFLAGS"
QEMU_CFLAGS="-D_GNU_SOURCE -D_FILE_OFFSET_BITS=64 -D_LARGEFILE_SOURCE $QEMU_CFLAGS"
QEMU_CFLAGS="-D_FORTIFY_SOURCE=2 $QEMU_CFLAGS"
QEMU_INCLUDES="-I. -I\$(SRC_PATH) -I\$(SRC_PATH)/fpu"
LDFLAGS="-g $LDFLAGS"

# make source path absolute
source_path=`cd "$source_path"; pwd`

check_define() {
cat > $TMPC <<EOF
#if !defined($1)
#error Not defined
#endif
int main(void) { return 0; }
EOF
  compile_object
}

if test ! -z "$cpu" ; then
  # command line argument
  :
elif check_define __i386__ ; then
  cpu="i386"
elif check_define __x86_64__ ; then
  cpu="x86_64"
elif check_define __sparc__ ; then
  # We can't check for 64 bit (when gcc is biarch) or V8PLUSA
  # They must be specified using --sparc_cpu
  if check_define __arch64__ ; then
    cpu="sparc64"
  else
    cpu="sparc"
  fi
elif check_define _ARCH_PPC ; then
  if check_define _ARCH_PPC64 ; then
    cpu="ppc64"
  else
    cpu="ppc"
  fi
elif check_define __mips__ ; then
  cpu="mips"
elif check_define __ia64__ ; then
  cpu="ia64"
elif check_define __s390__ ; then
  if check_define __s390x__ ; then
    cpu="s390x"
  else
    cpu="s390"
  fi
elif check_define __ARMEB__ ; then
  cpu="armv4b"
elif check_define __ARMEL__ ; then
  cpu="armv4l"
elif check_define __hppa__ ; then
  cpu="hppa"
else
  cpu=`uname -m`
fi

case "$cpu" in
  alpha|cris|ia64|lm32|m68k|microblaze|ppc|ppc64|sparc64|unicore32)
    cpu="$cpu"
  ;;
  i386|i486|i586|i686|i86pc|BePC)
    cpu="i386"
  ;;
  x86_64|amd64)
    cpu="x86_64"
  ;;
  armv*b)
    cpu="armv4b"
  ;;
  armv*l)
    cpu="armv4l"
  ;;
  hppa|parisc|parisc64)
    cpu="hppa"
  ;;
  mips*)
    cpu="mips"
  ;;
  s390)
    cpu="s390"
  ;;
  s390x)
    cpu="s390x"
  ;;
  sparc|sun4[cdmuv])
    cpu="sparc"
  ;;
  *)
    echo "Unsupported CPU = $cpu"
    exit 1
  ;;
esac

# OS specific
if check_define __linux__ ; then
  targetos="Linux"
elif check_define _WIN32 ; then
  targetos='MINGW32'
elif check_define __OpenBSD__ ; then
  targetos='OpenBSD'
elif check_define __sun__ ; then
  targetos='SunOS'
elif check_define __HAIKU__ ; then
  targetos='Haiku'
else
  targetos=`uname -s`
fi

case $targetos in
CYGWIN*)
  mingw32="yes"
  QEMU_CFLAGS="-mno-cygwin $QEMU_CFLAGS"
  audio_possible_drivers="winwave sdl"
  audio_drv_list="winwave"
;;
MINGW32*)
  mingw32="yes"
  audio_possible_drivers="winwave dsound sdl fmod"
  audio_drv_list="winwave"
;;
GNU/kFreeBSD)
  bsd="yes"
  audio_drv_list="oss"
  audio_possible_drivers="oss sdl esd pa"
;;
FreeBSD)
  bsd="yes"
  make="${MAKE-gmake}"
  audio_drv_list="oss"
  audio_possible_drivers="oss sdl esd pa"
  # needed for kinfo_getvmmap(3) in libutil.h
  LIBS="-lutil $LIBS"
;;
DragonFly)
  bsd="yes"
  make="${MAKE-gmake}"
  audio_drv_list="oss"
  audio_possible_drivers="oss sdl esd pa"
;;
NetBSD)
  bsd="yes"
  make="${MAKE-gmake}"
  audio_drv_list="oss"
  audio_possible_drivers="oss sdl esd"
  oss_lib="-lossaudio"
;;
OpenBSD)
  bsd="yes"
  make="${MAKE-gmake}"
  audio_drv_list="oss"
  audio_possible_drivers="oss sdl esd"
  oss_lib="-lossaudio"
;;
Darwin)
  bsd="yes"
  darwin="yes"
  # on Leopard most of the system is 32-bit, so we have to ask the kernel it if we can
  # run 64-bit userspace code
  if [ "$cpu" = "i386" ] ; then
    is_x86_64=`sysctl -n hw.optional.x86_64`
    [ "$is_x86_64" = "1" ] && cpu=x86_64
  fi
  if [ "$cpu" = "x86_64" ] ; then
    QEMU_CFLAGS="-arch x86_64 $QEMU_CFLAGS"
    LDFLAGS="-arch x86_64 $LDFLAGS"
  else
    QEMU_CFLAGS="-mdynamic-no-pic $QEMU_CFLAGS"
  fi
  darwin_user="yes"
  cocoa="yes"
  audio_drv_list="coreaudio"
  audio_possible_drivers="coreaudio sdl fmod"
  LDFLAGS="-framework CoreFoundation -framework IOKit $LDFLAGS"
  libs_softmmu="-F/System/Library/Frameworks -framework Cocoa -framework IOKit $libs_softmmu"
;;
SunOS)
  solaris="yes"
  make="${MAKE-gmake}"
  install="${INSTALL-ginstall}"
  ld="gld"
  smbd="${SMBD-/usr/sfw/sbin/smbd}"
  needs_libsunmath="no"
  solarisrev=`uname -r | cut -f2 -d.`
  # have to select again, because `uname -m` returns i86pc
  # even on an x86_64 box.
  solariscpu=`isainfo -k`
  if test "${solariscpu}" = "amd64" ; then
    cpu="x86_64"
  fi
  if [ "$cpu" = "i386" -o "$cpu" = "x86_64" ] ; then
    if test "$solarisrev" -le 9 ; then
      if test -f /opt/SUNWspro/prod/lib/libsunmath.so.1; then
        needs_libsunmath="yes"
        QEMU_CFLAGS="-I/opt/SUNWspro/prod/include/cc $QEMU_CFLAGS"
        LDFLAGS="-L/opt/SUNWspro/prod/lib -R/opt/SUNWspro/prod/lib $LDFLAGS"
        LIBS="-lsunmath $LIBS"
      else
        echo "QEMU will not link correctly on Solaris 8/X86 or 9/x86 without"
        echo "libsunmath from the Sun Studio compilers tools, due to a lack of"
        echo "C99 math features in libm.so in Solaris 8/x86 and Solaris 9/x86"
        echo "Studio 11 can be downloaded from www.sun.com."
        exit 1
      fi
    fi
  fi
  if test -f /usr/include/sys/soundcard.h ; then
    audio_drv_list="oss"
  fi
  audio_possible_drivers="oss sdl"
# needed for CMSG_ macros in sys/socket.h
  QEMU_CFLAGS="-D_XOPEN_SOURCE=600 $QEMU_CFLAGS"
# needed for TIOCWIN* defines in termios.h
  QEMU_CFLAGS="-D__EXTENSIONS__ $QEMU_CFLAGS"
  QEMU_CFLAGS="-std=gnu99 $QEMU_CFLAGS"
  LIBS="-lsocket -lnsl -lresolv $LIBS"
;;
AIX)
  aix="yes"
  make="${MAKE-gmake}"
;;
Haiku)
  haiku="yes"
  QEMU_CFLAGS="-DB_USE_POSITIVE_POSIX_ERRORS $QEMU_CFLAGS"
  LIBS="-lposix_error_mapper -lnetwork $LIBS"
;;
*)
  audio_drv_list="oss"
  audio_possible_drivers="oss alsa sdl esd pa"
  linux="yes"
  linux_user="yes"
  usb="linux"
  kvm="yes"
  vhost_net="yes"
  if [ "$cpu" = "i386" -o "$cpu" = "x86_64" ] ; then
    audio_possible_drivers="$audio_possible_drivers fmod"
  fi
;;
esac

if [ "$bsd" = "yes" ] ; then
  if [ "$darwin" != "yes" ] ; then
    usb="bsd"
  fi
  bsd_user="yes"
fi

: ${make=${MAKE-make}}
: ${install=${INSTALL-install}}
: ${python=${PYTHON-python}}
: ${smbd=${SMBD-/usr/sbin/smbd}}

if test "$mingw32" = "yes" ; then
  EXESUF=".exe"
  QEMU_CFLAGS="-DWIN32_LEAN_AND_MEAN -DWINVER=0x501 $QEMU_CFLAGS"
  # enable C99/POSIX format strings (needs mingw32-runtime 3.15 or later)
  QEMU_CFLAGS="-D__USE_MINGW_ANSI_STDIO=1 $QEMU_CFLAGS"
  LIBS="-lwinmm -lws2_32 -liberty -liphlpapi $LIBS"
  prefix="c:/Program Files/Qemu"
  mandir="\${prefix}"
  datadir="\${prefix}"
  docdir="\${prefix}"
  bindir="\${prefix}"
  sysconfdir="\${prefix}"
  confsuffix=""
  guest_agent="no"
fi

werror=""

for opt do
  optarg=`expr "x$opt" : 'x[^=]*=\(.*\)'`
  case "$opt" in
  --help|-h) show_help=yes
  ;;
  --version|-V) exec cat $source_path/VERSION
  ;;
  --prefix=*) prefix="$optarg"
  ;;
  --interp-prefix=*) interp_prefix="$optarg"
  ;;
  --source-path=*)
  ;;
  --cross-prefix=*)
  ;;
  --cc=*)
  ;;
  --host-cc=*) host_cc="$optarg"
  ;;
  --make=*) make="$optarg"
  ;;
  --install=*) install="$optarg"
  ;;
  --python=*) python="$optarg"
  ;;
  --smbd=*) smbd="$optarg"
  ;;
  --extra-cflags=*)
  ;;
  --extra-ldflags=*)
  ;;
  --cpu=*)
  ;;
  --target-list=*) target_list="$optarg"
  ;;
  --enable-trace-backend=*) trace_backend="$optarg"
  ;;
  --with-trace-file=*) trace_file="$optarg"
  ;;
  --enable-gprof) gprof="yes"
  ;;
  --static)
    static="yes"
    LDFLAGS="-static $LDFLAGS"
  ;;
  --mandir=*) mandir="$optarg"
  ;;
  --bindir=*) bindir="$optarg"
  ;;
  --libdir=*) libdir="$optarg"
  ;;
  --includedir=*) includedir="$optarg"
  ;;
  --datadir=*) datadir="$optarg"
  ;;
  --docdir=*) docdir="$optarg"
  ;;
  --sysconfdir=*) sysconfdir="$optarg"
  ;;
  --disable-sdl) sdl="no"
  ;;
  --enable-sdl) sdl="yes"
  ;;
  --disable-vnc) vnc="no"
  ;;
  --enable-vnc) vnc="yes"
  ;;
  --fmod-lib=*) fmod_lib="$optarg"
  ;;
  --fmod-inc=*) fmod_inc="$optarg"
  ;;
  --oss-lib=*) oss_lib="$optarg"
  ;;
  --audio-card-list=*) audio_card_list=`echo "$optarg" | sed -e 's/,/ /g'`
  ;;
  --audio-drv-list=*) audio_drv_list="$optarg"
  ;;
  --block-drv-whitelist=*) block_drv_whitelist=`echo "$optarg" | sed -e 's/,/ /g'`
  ;;
  --enable-debug-tcg) debug_tcg="yes"
  ;;
  --disable-debug-tcg) debug_tcg="no"
  ;;
  --enable-debug-mon) debug_mon="yes"
  ;;
  --disable-debug-mon) debug_mon="no"
  ;;
  --enable-debug)
      # Enable debugging options that aren't excessively noisy
      debug_tcg="yes"
      debug_mon="yes"
      debug="yes"
      strip_opt="no"
  ;;
  --enable-sparse) sparse="yes"
  ;;
  --disable-sparse) sparse="no"
  ;;
  --disable-strip) strip_opt="no"
  ;;
  --disable-vnc-tls) vnc_tls="no"
  ;;
  --enable-vnc-tls) vnc_tls="yes"
  ;;
  --disable-vnc-sasl) vnc_sasl="no"
  ;;
  --enable-vnc-sasl) vnc_sasl="yes"
  ;;
  --disable-vnc-jpeg) vnc_jpeg="no"
  ;;
  --enable-vnc-jpeg) vnc_jpeg="yes"
  ;;
  --disable-vnc-png) vnc_png="no"
  ;;
  --enable-vnc-png) vnc_png="yes"
  ;;
  --disable-vnc-thread) vnc_thread="no"
  ;;
  --enable-vnc-thread) vnc_thread="yes"
  ;;
  --disable-slirp) slirp="no"
  ;;
  --disable-uuid) uuid="no"
  ;;
  --enable-uuid) uuid="yes"
  ;;
  --disable-vde) vde="no"
  ;;
  --enable-vde) vde="yes"
  ;;
  --disable-xen) xen="no"
  ;;
  --enable-xen) xen="yes"
  ;;
  --disable-brlapi) brlapi="no"
  ;;
  --enable-brlapi) brlapi="yes"
  ;;
  --disable-bluez) bluez="no"
  ;;
  --enable-bluez) bluez="yes"
  ;;
  --disable-kvm) kvm="no"
  ;;
  --enable-kvm) kvm="yes"
  ;;
  --disable-spice) spice="no"
  ;;
  --enable-spice) spice="yes"
  ;;
  --enable-profiler) profiler="yes"
  ;;
  --enable-cocoa)
      cocoa="yes" ;
      sdl="no" ;
      audio_drv_list="coreaudio `echo $audio_drv_list | sed s,coreaudio,,g`"
  ;;
  --disable-system) softmmu="no"
  ;;
  --enable-system) softmmu="yes"
  ;;
  --disable-user)
      linux_user="no" ;
      bsd_user="no" ;
      darwin_user="no"
  ;;
  --enable-user) ;;
  --disable-linux-user) linux_user="no"
  ;;
  --enable-linux-user) linux_user="yes"
  ;;
  --disable-darwin-user) darwin_user="no"
  ;;
  --enable-darwin-user) darwin_user="yes"
  ;;
  --disable-bsd-user) bsd_user="no"
  ;;
  --enable-bsd-user) bsd_user="yes"
  ;;
  --enable-guest-base) guest_base="yes"
  ;;
  --disable-guest-base) guest_base="no"
  ;;
  --enable-user-pie) user_pie="yes"
  ;;
  --disable-user-pie) user_pie="no"
  ;;
  --enable-uname-release=*) uname_release="$optarg"
  ;;
  --sparc_cpu=*)
  ;;
  --enable-werror) werror="yes"
  ;;
  --disable-werror) werror="no"
  ;;
  --disable-curses) curses="no"
  ;;
  --enable-curses) curses="yes"
  ;;
  --disable-curl) curl="no"
  ;;
  --enable-curl) curl="yes"
  ;;
  --disable-fdt) fdt="no"
  ;;
  --enable-fdt) fdt="yes"
  ;;
  --disable-check-utests) check_utests="no"
  ;;
  --enable-check-utests) check_utests="yes"
  ;;
  --disable-nptl) nptl="no"
  ;;
  --enable-nptl) nptl="yes"
  ;;
  --enable-mixemu) mixemu="yes"
  ;;
  --disable-linux-aio) linux_aio="no"
  ;;
  --enable-linux-aio) linux_aio="yes"
  ;;
  --disable-attr) attr="no"
  ;;
  --enable-attr) attr="yes"
  ;;
  --disable-blobs) blobs="no"
  ;;
  --with-pkgversion=*) pkgversion=" ($optarg)"
  ;;
  --disable-docs) docs="no"
  ;;
  --enable-docs) docs="yes"
  ;;
  --disable-vhost-net) vhost_net="no"
  ;;
  --enable-vhost-net) vhost_net="yes"
  ;;
  --disable-opengl) opengl="no"
  ;;
  --enable-opengl) opengl="yes"
  ;;
  --*dir)
  ;;
  --disable-rbd) rbd="no"
  ;;
  --enable-rbd) rbd="yes"
  ;;
  --disable-smartcard) smartcard="no"
  ;;
  --enable-smartcard) smartcard="yes"
  ;;
  --disable-smartcard-nss) smartcard_nss="no"
  ;;
  --enable-smartcard-nss) smartcard_nss="yes"
  ;;
<<<<<<< HEAD
  --disable-vfio-pci) vfio_pci="no"
  ;;
  --enable-vfio-pci) vfio_pci="yes"
=======
  --disable-usb-redir) usb_redir="no"
  ;;
  --enable-usb-redir) usb_redir="yes"
  ;;
  --disable-zlib-test) zlib="no"
  ;;
  --enable-guest-agent) guest_agent="yes"
  ;;
  --disable-guest-agent) guest_agent="no"
>>>>>>> ebffe2af
  ;;
  *) echo "ERROR: unknown option $opt"; show_help="yes"
  ;;
  esac
done

#
# If cpu ~= sparc and  sparc_cpu hasn't been defined, plug in the right
# QEMU_CFLAGS/LDFLAGS (assume sparc_v8plus for 32-bit and sparc_v9 for 64-bit)
#
host_guest_base="no"
case "$cpu" in
    sparc) case $sparc_cpu in
           v7|v8)
             QEMU_CFLAGS="-mcpu=${sparc_cpu} -D__sparc_${sparc_cpu}__ $QEMU_CFLAGS"
           ;;
           v8plus|v8plusa)
             QEMU_CFLAGS="-mcpu=ultrasparc -D__sparc_${sparc_cpu}__ $QEMU_CFLAGS"
           ;;
           *) # sparc_cpu not defined in the command line
             QEMU_CFLAGS="-mcpu=ultrasparc -D__sparc_v8plus__ $QEMU_CFLAGS"
           esac
           LDFLAGS="-m32 $LDFLAGS"
           QEMU_CFLAGS="-m32 -ffixed-g2 -ffixed-g3 $QEMU_CFLAGS"
           if test "$solaris" = "no" ; then
             QEMU_CFLAGS="-ffixed-g1 -ffixed-g6 $QEMU_CFLAGS"
             helper_cflags="-ffixed-i0"
           fi
           ;;
    sparc64)
           QEMU_CFLAGS="-m64 -mcpu=ultrasparc -D__sparc_v9__ $QEMU_CFLAGS"
           LDFLAGS="-m64 $LDFLAGS"
           QEMU_CFLAGS="-ffixed-g5 -ffixed-g6 -ffixed-g7 $QEMU_CFLAGS"
           if test "$solaris" != "no" ; then
             QEMU_CFLAGS="-ffixed-g1 $QEMU_CFLAGS"
           fi
           ;;
    s390)
           QEMU_CFLAGS="-m31 -march=z990 $QEMU_CFLAGS"
           LDFLAGS="-m31 $LDFLAGS"
           host_guest_base="yes"
           ;;
    s390x)
           QEMU_CFLAGS="-m64 -march=z990 $QEMU_CFLAGS"
           LDFLAGS="-m64 $LDFLAGS"
           host_guest_base="yes"
           ;;
    i386)
           QEMU_CFLAGS="-m32 $QEMU_CFLAGS"
           LDFLAGS="-m32 $LDFLAGS"
           cc_i386='$(CC) -m32'
           helper_cflags="-fomit-frame-pointer"
           host_guest_base="yes"
           ;;
    x86_64)
           QEMU_CFLAGS="-m64 $QEMU_CFLAGS"
           LDFLAGS="-m64 $LDFLAGS"
           cc_i386='$(CC) -m32'
           host_guest_base="yes"
           ;;
    arm*)
           host_guest_base="yes"
           ;;
    ppc*)
           host_guest_base="yes"
           ;;
    mips*)
           host_guest_base="yes"
           ;;
    ia64*)
           host_guest_base="yes"
           ;;
    hppa*)
           host_guest_base="yes"
           ;;
    unicore32*)
           host_guest_base="yes"
           ;;
esac

[ -z "$guest_base" ] && guest_base="$host_guest_base"


default_target_list=""

# these targets are portable
if [ "$softmmu" = "yes" ] ; then
    default_target_list="\
i386-softmmu \
x86_64-softmmu \
alpha-softmmu \
arm-softmmu \
cris-softmmu \
lm32-softmmu \
m68k-softmmu \
microblaze-softmmu \
microblazeel-softmmu \
mips-softmmu \
mipsel-softmmu \
mips64-softmmu \
mips64el-softmmu \
ppc-softmmu \
ppcemb-softmmu \
ppc64-softmmu \
sh4-softmmu \
sh4eb-softmmu \
sparc-softmmu \
sparc64-softmmu \
s390x-softmmu \
xtensa-softmmu \
xtensaeb-softmmu \
"
fi
# the following are Linux specific
if [ "$linux_user" = "yes" ] ; then
    default_target_list="${default_target_list}\
i386-linux-user \
x86_64-linux-user \
alpha-linux-user \
arm-linux-user \
armeb-linux-user \
cris-linux-user \
m68k-linux-user \
microblaze-linux-user \
microblazeel-linux-user \
mips-linux-user \
mipsel-linux-user \
ppc-linux-user \
ppc64-linux-user \
ppc64abi32-linux-user \
sh4-linux-user \
sh4eb-linux-user \
sparc-linux-user \
sparc64-linux-user \
sparc32plus-linux-user \
unicore32-linux-user \
s390x-linux-user \
"
fi
# the following are Darwin specific
if [ "$darwin_user" = "yes" ] ; then
    default_target_list="$default_target_list i386-darwin-user ppc-darwin-user "
fi
# the following are BSD specific
if [ "$bsd_user" = "yes" ] ; then
    default_target_list="${default_target_list}\
i386-bsd-user \
x86_64-bsd-user \
sparc-bsd-user \
sparc64-bsd-user \
"
fi

if test x"$show_help" = x"yes" ; then
cat << EOF

Usage: configure [options]
Options: [defaults in brackets after descriptions]

EOF
echo "Standard options:"
echo "  --help                   print this message"
echo "  --prefix=PREFIX          install in PREFIX [$prefix]"
echo "  --interp-prefix=PREFIX   where to find shared libraries, etc."
echo "                           use %M for cpu name [$interp_prefix]"
echo "  --target-list=LIST       set target list (default: build everything)"
echo "Available targets: $default_target_list" | \
    fold -s -w 53 | sed -e 's/^/                           /'
echo ""
echo "Advanced options (experts only):"
echo "  --source-path=PATH       path of source code [$source_path]"
echo "  --cross-prefix=PREFIX    use PREFIX for compile tools [$cross_prefix]"
echo "  --cc=CC                  use C compiler CC [$cc]"
echo "  --host-cc=CC             use C compiler CC [$host_cc] for code run at"
echo "                           build time"
echo "  --extra-cflags=CFLAGS    append extra C compiler flags QEMU_CFLAGS"
echo "  --extra-ldflags=LDFLAGS  append extra linker flags LDFLAGS"
echo "  --make=MAKE              use specified make [$make]"
echo "  --install=INSTALL        use specified install [$install]"
echo "  --python=PYTHON          use specified python [$python]"
echo "  --smbd=SMBD              use specified smbd [$smbd]"
echo "  --static                 enable static build [$static]"
echo "  --mandir=PATH            install man pages in PATH"
echo "  --datadir=PATH           install firmware in PATH"
echo "  --docdir=PATH            install documentation in PATH"
echo "  --bindir=PATH            install binaries in PATH"
echo "  --sysconfdir=PATH        install config in PATH/qemu"
echo "  --enable-debug-tcg       enable TCG debugging"
echo "  --disable-debug-tcg      disable TCG debugging (default)"
echo "  --enable-debug           enable common debug build options"
echo "  --enable-sparse          enable sparse checker"
echo "  --disable-sparse         disable sparse checker (default)"
echo "  --disable-strip          disable stripping binaries"
echo "  --disable-werror         disable compilation abort on warning"
echo "  --disable-sdl            disable SDL"
echo "  --enable-sdl             enable SDL"
echo "  --disable-vnc            disable VNC"
echo "  --enable-vnc             enable VNC"
echo "  --enable-cocoa           enable COCOA (Mac OS X only)"
echo "  --audio-drv-list=LIST    set audio drivers list:"
echo "                           Available drivers: $audio_possible_drivers"
echo "  --audio-card-list=LIST   set list of emulated audio cards [$audio_card_list]"
echo "                           Available cards: $audio_possible_cards"
echo "  --block-drv-whitelist=L  set block driver whitelist"
echo "                           (affects only QEMU, not qemu-img)"
echo "  --enable-mixemu          enable mixer emulation"
echo "  --disable-xen            disable xen backend driver support"
echo "  --enable-xen             enable xen backend driver support"
echo "  --disable-brlapi         disable BrlAPI"
echo "  --enable-brlapi          enable BrlAPI"
echo "  --disable-vnc-tls        disable TLS encryption for VNC server"
echo "  --enable-vnc-tls         enable TLS encryption for VNC server"
echo "  --disable-vnc-sasl       disable SASL encryption for VNC server"
echo "  --enable-vnc-sasl        enable SASL encryption for VNC server"
echo "  --disable-vnc-jpeg       disable JPEG lossy compression for VNC server"
echo "  --enable-vnc-jpeg        enable JPEG lossy compression for VNC server"
echo "  --disable-vnc-png        disable PNG compression for VNC server (default)"
echo "  --enable-vnc-png         enable PNG compression for VNC server"
echo "  --disable-vnc-thread     disable threaded VNC server"
echo "  --enable-vnc-thread      enable threaded VNC server"
echo "  --disable-curses         disable curses output"
echo "  --enable-curses          enable curses output"
echo "  --disable-curl           disable curl connectivity"
echo "  --enable-curl            enable curl connectivity"
echo "  --disable-fdt            disable fdt device tree"
echo "  --enable-fdt             enable fdt device tree"
echo "  --disable-check-utests   disable check unit-tests"
echo "  --enable-check-utests    enable check unit-tests"
echo "  --disable-bluez          disable bluez stack connectivity"
echo "  --enable-bluez           enable bluez stack connectivity"
echo "  --disable-slirp          disable SLIRP userspace network connectivity"
echo "  --disable-kvm            disable KVM acceleration support"
echo "  --enable-kvm             enable KVM acceleration support"
echo "  --disable-nptl           disable usermode NPTL support"
echo "  --enable-nptl            enable usermode NPTL support"
echo "  --enable-system          enable all system emulation targets"
echo "  --disable-system         disable all system emulation targets"
echo "  --enable-user            enable supported user emulation targets"
echo "  --disable-user           disable all user emulation targets"
echo "  --enable-linux-user      enable all linux usermode emulation targets"
echo "  --disable-linux-user     disable all linux usermode emulation targets"
echo "  --enable-darwin-user     enable all darwin usermode emulation targets"
echo "  --disable-darwin-user    disable all darwin usermode emulation targets"
echo "  --enable-bsd-user        enable all BSD usermode emulation targets"
echo "  --disable-bsd-user       disable all BSD usermode emulation targets"
echo "  --enable-guest-base      enable GUEST_BASE support for usermode"
echo "                           emulation targets"
echo "  --disable-guest-base     disable GUEST_BASE support"
echo "  --enable-user-pie        build usermode emulation targets as PIE"
echo "  --disable-user-pie       do not build usermode emulation targets as PIE"
echo "  --fmod-lib               path to FMOD library"
echo "  --fmod-inc               path to FMOD includes"
echo "  --oss-lib                path to OSS library"
echo "  --enable-uname-release=R Return R for uname -r in usermode emulation"
echo "  --sparc_cpu=V            Build qemu for Sparc architecture v7, v8, v8plus, v8plusa, v9"
echo "  --disable-uuid           disable uuid support"
echo "  --enable-uuid            enable uuid support"
echo "  --disable-vde            disable support for vde network"
echo "  --enable-vde             enable support for vde network"
echo "  --disable-linux-aio      disable Linux AIO support"
echo "  --enable-linux-aio       enable Linux AIO support"
echo "  --disable-attr           disables attr and xattr support"
echo "  --enable-attr            enable attr and xattr support"
echo "  --disable-blobs          disable installing provided firmware blobs"
echo "  --enable-docs            enable documentation build"
echo "  --disable-docs           disable documentation build"
echo "  --disable-vhost-net      disable vhost-net acceleration support"
echo "  --enable-vhost-net       enable vhost-net acceleration support"
echo "  --enable-trace-backend=B Set trace backend"
echo "                           Available backends:" $("$source_path"/scripts/tracetool --list-backends)
echo "  --with-trace-file=NAME   Full PATH,NAME of file to store traces"
echo "                           Default:trace-<pid>"
echo "  --disable-spice          disable spice"
echo "  --enable-spice           enable spice"
echo "  --enable-rbd             enable building the rados block device (rbd)"
echo "  --disable-smartcard      disable smartcard support"
echo "  --enable-smartcard       enable smartcard support"
echo "  --disable-smartcard-nss  disable smartcard nss support"
echo "  --enable-smartcard-nss   enable smartcard nss support"
<<<<<<< HEAD
echo "  --disable-vfio-pci       disable vfio pci device assignement support"
echo "  --enable-vfio-pci        enable vfio pci device assignment support"
=======
echo "  --disable-usb-redir      disable usb network redirection support"
echo "  --enable-usb-redir       enable usb network redirection support"
echo "  --disable-guest-agent    disable building of the QEMU Guest Agent"
echo "  --enable-guest-agent     enable building of the QEMU Guest Agent"
>>>>>>> ebffe2af
echo ""
echo "NOTE: The object files are built at the place where configure is launched"
exit 1
fi

# check that the C compiler works.
cat > $TMPC <<EOF
int main(void) {}
EOF

if compile_object ; then
  : C compiler works ok
else
    echo "ERROR: \"$cc\" either does not exist or does not work"
    exit 1
fi

gcc_flags="-Wold-style-declaration -Wold-style-definition -Wtype-limits"
gcc_flags="-Wformat-security -Wformat-y2k -Winit-self -Wignored-qualifiers $gcc_flags"
gcc_flags="-Wmissing-include-dirs -Wempty-body -Wnested-externs $gcc_flags"
gcc_flags="-fstack-protector-all -Wendif-labels $gcc_flags"
cat > $TMPC << EOF
int main(void) { return 0; }
EOF
for flag in $gcc_flags; do
    if compile_prog "$flag -Werror" "" ; then
	QEMU_CFLAGS="$QEMU_CFLAGS $flag"
    fi
done

#
# Solaris specific configure tool chain decisions
#
if test "$solaris" = "yes" ; then
  if has $install; then
    :
  else
    echo "Solaris install program not found. Use --install=/usr/ucb/install or"
    echo "install fileutils from www.blastwave.org using pkg-get -i fileutils"
    echo "to get ginstall which is used by default (which lives in /opt/csw/bin)"
    exit 1
  fi
  if test "`path_of $install`" = "/usr/sbin/install" ; then
    echo "Error: Solaris /usr/sbin/install is not an appropriate install program."
    echo "try ginstall from the GNU fileutils available from www.blastwave.org"
    echo "using pkg-get -i fileutils, or use --install=/usr/ucb/install"
    exit 1
  fi
  if has ar; then
    :
  else
    echo "Error: No path includes ar"
    if test -f /usr/ccs/bin/ar ; then
      echo "Add /usr/ccs/bin to your path and rerun configure"
    fi
    exit 1
  fi
fi

if test "$guest_agent" != "no" ; then
  if has $python; then
    :
  else
    echo "Python not found. Use --python=/path/to/python"
    exit 1
  fi
fi

if test -z "$target_list" ; then
    target_list="$default_target_list"
else
    target_list=`echo "$target_list" | sed -e 's/,/ /g'`
fi
if test -z "$target_list" ; then
    echo "No targets enabled"
    exit 1
fi
# see if system emulation was really requested
case " $target_list " in
  *"-softmmu "*) softmmu=yes
  ;;
  *) softmmu=no
  ;;
esac

feature_not_found() {
  feature=$1

  echo "ERROR"
  echo "ERROR: User requested feature $feature"
  echo "ERROR: configure was not able to find it"
  echo "ERROR"
  exit 1;
}

if test -z "$cross_prefix" ; then

# ---
# big/little endian test
cat > $TMPC << EOF
#include <inttypes.h>
int main(int argc, char ** argv){
        volatile uint32_t i=0x01234567;
        return (*((uint8_t*)(&i))) == 0x67;
}
EOF

if compile_prog "" "" ; then
$TMPE && bigendian="yes"
else
echo big/little test failed
fi

else

# if cross compiling, cannot launch a program, so make a static guess
case "$cpu" in
  armv4b|hppa|m68k|mips|mips64|ppc|ppc64|s390|s390x|sparc|sparc64)
    bigendian=yes
  ;;
esac

fi

# host long bits test, actually a pointer size test
cat > $TMPC << EOF
int sizeof_pointer_is_8[sizeof(void *) == 8 ? 1 : -1];
EOF
if compile_object; then
hostlongbits=64
else
hostlongbits=32
fi


##########################################
# NPTL probe

if test "$nptl" != "no" ; then
  cat > $TMPC <<EOF
#include <sched.h>
#include <linux/futex.h>
void foo()
{
#if !defined(CLONE_SETTLS) || !defined(FUTEX_WAIT)
#error bork
#endif
}
EOF

  if compile_object ; then
    nptl=yes
  else
    if test "$nptl" = "yes" ; then
      feature_not_found "nptl"
    fi
    nptl=no
  fi
fi

##########################################
# zlib check

if test "$zlib" != "no" ; then
    cat > $TMPC << EOF
#include <zlib.h>
int main(void) { zlibVersion(); return 0; }
EOF
    if compile_prog "" "-lz" ; then
        :
    else
        echo
        echo "Error: zlib check failed"
        echo "Make sure to have the zlib libs and headers installed."
        echo
        exit 1
    fi
fi

##########################################
# xen probe

if test "$xen" != "no" ; then
  xen_libs="-lxenstore -lxenctrl -lxenguest"

  # Xen unstable
  cat > $TMPC <<EOF
#include <xenctrl.h>
#include <xs.h>
#include <stdint.h>
#include <xen/hvm/hvm_info_table.h>
#if !defined(HVM_MAX_VCPUS)
# error HVM_MAX_VCPUS not defined
#endif
int main(void) {
  xc_interface *xc;
  xs_daemon_open();
  xc = xc_interface_open(0, 0, 0);
  xc_hvm_set_mem_type(0, 0, HVMMEM_ram_ro, 0, 0);
  xc_gnttab_open(NULL, 0);
  xc_domain_add_to_physmap(0, 0, XENMAPSPACE_gmfn, 0, 0);
  return 0;
}
EOF
  if compile_prog "" "$xen_libs" ; then
    xen_ctrl_version=410
    xen=yes

  # Xen 4.0.0
  elif (
      cat > $TMPC <<EOF
#include <xenctrl.h>
#include <xs.h>
#include <stdint.h>
#include <xen/hvm/hvm_info_table.h>
#if !defined(HVM_MAX_VCPUS)
# error HVM_MAX_VCPUS not defined
#endif
int main(void) {
  struct xen_add_to_physmap xatp = {
    .domid = 0, .space = XENMAPSPACE_gmfn, .idx = 0, .gpfn = 0,
  };
  xs_daemon_open();
  xc_interface_open();
  xc_gnttab_open();
  xc_hvm_set_mem_type(0, 0, HVMMEM_ram_ro, 0, 0);
  xc_memory_op(0, XENMEM_add_to_physmap, &xatp);
  return 0;
}
EOF
      compile_prog "" "$xen_libs"
    ) ; then
    xen_ctrl_version=400
    xen=yes

  # Xen 3.4.0
  elif (
      cat > $TMPC <<EOF
#include <xenctrl.h>
#include <xs.h>
int main(void) {
  struct xen_add_to_physmap xatp = {
    .domid = 0, .space = XENMAPSPACE_gmfn, .idx = 0, .gpfn = 0,
  };
  xs_daemon_open();
  xc_interface_open();
  xc_gnttab_open();
  xc_hvm_set_mem_type(0, 0, HVMMEM_ram_ro, 0, 0);
  xc_memory_op(0, XENMEM_add_to_physmap, &xatp);
  return 0;
}
EOF
      compile_prog "" "$xen_libs"
    ) ; then
    xen_ctrl_version=340
    xen=yes

  # Xen 3.3.0
  elif (
      cat > $TMPC <<EOF
#include <xenctrl.h>
#include <xs.h>
int main(void) {
  xs_daemon_open();
  xc_interface_open();
  xc_gnttab_open();
  xc_hvm_set_mem_type(0, 0, HVMMEM_ram_ro, 0, 0);
  return 0;
}
EOF
      compile_prog "" "$xen_libs"
    ) ; then
    xen_ctrl_version=330
    xen=yes

  # Xen not found or unsupported
  else
    if test "$xen" = "yes" ; then
      feature_not_found "xen"
    fi
    xen=no
  fi

  if test "$xen" = yes; then
    libs_softmmu="$xen_libs $libs_softmmu"
  fi
fi

##########################################
# pkg-config probe

if ! has $pkg_config; then
  echo "Error: pkg-config binary '$pkg_config' not found"
  exit 1
fi

##########################################
# libtool probe

if ! has $libtool; then
    libtool=
fi

##########################################
# Sparse probe
if test "$sparse" != "no" ; then
  if has cgcc; then
    sparse=yes
  else
    if test "$sparse" = "yes" ; then
      feature_not_found "sparse"
    fi
    sparse=no
  fi
fi

##########################################
# SDL probe

# Look for sdl configuration program (pkg-config or sdl-config).  Try
# sdl-config even without cross prefix, and favour pkg-config over sdl-config.
if test "`basename $sdl_config`" != sdl-config && ! has ${sdl_config}; then
  sdl_config=sdl-config
fi

if $pkg_config sdl --modversion >/dev/null 2>&1; then
  sdlconfig="$pkg_config sdl"
  _sdlversion=`$sdlconfig --modversion 2>/dev/null | sed 's/[^0-9]//g'`
elif has ${sdl_config}; then
  sdlconfig="$sdl_config"
  _sdlversion=`$sdlconfig --version | sed 's/[^0-9]//g'`
else
  if test "$sdl" = "yes" ; then
    feature_not_found "sdl"
  fi
  sdl=no
fi
if test -n "$cross_prefix" && test "$(basename "$sdlconfig")" = sdl-config; then
  echo warning: using "\"$sdlconfig\"" to detect cross-compiled sdl >&2
fi

sdl_too_old=no
if test "$sdl" != "no" ; then
  cat > $TMPC << EOF
#include <SDL.h>
#undef main /* We don't want SDL to override our main() */
int main( void ) { return SDL_Init (SDL_INIT_VIDEO); }
EOF
  sdl_cflags=`$sdlconfig --cflags 2> /dev/null`
  if test "$static" = "yes" ; then
    sdl_libs=`$sdlconfig --static-libs 2>/dev/null`
  else
    sdl_libs=`$sdlconfig --libs 2> /dev/null`
  fi
  if compile_prog "$sdl_cflags" "$sdl_libs" ; then
    if test "$_sdlversion" -lt 121 ; then
      sdl_too_old=yes
    else
      if test "$cocoa" = "no" ; then
        sdl=yes
      fi
    fi

    # static link with sdl ? (note: sdl.pc's --static --libs is broken)
    if test "$sdl" = "yes" -a "$static" = "yes" ; then
      if test $? = 0 && echo $sdl_libs | grep -- -laa > /dev/null; then
         sdl_libs="$sdl_libs `aalib-config --static-libs 2>/dev/null`"
         sdl_cflags="$sdl_cflags `aalib-config --cflags 2>/dev/null`"
      fi
      if compile_prog "$sdl_cflags" "$sdl_libs" ; then
	:
      else
        sdl=no
      fi
    fi # static link
  else # sdl not found
    if test "$sdl" = "yes" ; then
      feature_not_found "sdl"
    fi
    sdl=no
  fi # sdl compile test
fi

if test "$sdl" = "yes" ; then
  cat > $TMPC <<EOF
#include <SDL.h>
#if defined(SDL_VIDEO_DRIVER_X11)
#include <X11/XKBlib.h>
#else
#error No x11 support
#endif
int main(void) { return 0; }
EOF
  if compile_prog "$sdl_cflags" "$sdl_libs" ; then
    sdl_libs="$sdl_libs -lX11"
  fi
  if test "$mingw32" = "yes" ; then
    sdl_libs="`echo $sdl_libs | sed s/-mwindows//g` -mconsole"
  fi
  libs_softmmu="$sdl_libs $libs_softmmu"
fi

##########################################
# VNC TLS detection
if test "$vnc" = "yes" -a "$vnc_tls" != "no" ; then
  cat > $TMPC <<EOF
#include <gnutls/gnutls.h>
int main(void) { gnutls_session_t s; gnutls_init(&s, GNUTLS_SERVER); return 0; }
EOF
  vnc_tls_cflags=`$pkg_config --cflags gnutls 2> /dev/null`
  vnc_tls_libs=`$pkg_config --libs gnutls 2> /dev/null`
  if compile_prog "$vnc_tls_cflags" "$vnc_tls_libs" ; then
    vnc_tls=yes
    libs_softmmu="$vnc_tls_libs $libs_softmmu"
  else
    if test "$vnc_tls" = "yes" ; then
      feature_not_found "vnc-tls"
    fi
    vnc_tls=no
  fi
fi

##########################################
# VNC SASL detection
if test "$vnc" = "yes" -a "$vnc_sasl" != "no" ; then
  cat > $TMPC <<EOF
#include <sasl/sasl.h>
#include <stdio.h>
int main(void) { sasl_server_init(NULL, "qemu"); return 0; }
EOF
  # Assuming Cyrus-SASL installed in /usr prefix
  vnc_sasl_cflags=""
  vnc_sasl_libs="-lsasl2"
  if compile_prog "$vnc_sasl_cflags" "$vnc_sasl_libs" ; then
    vnc_sasl=yes
    libs_softmmu="$vnc_sasl_libs $libs_softmmu"
  else
    if test "$vnc_sasl" = "yes" ; then
      feature_not_found "vnc-sasl"
    fi
    vnc_sasl=no
  fi
fi

##########################################
# VNC JPEG detection
if test "$vnc" = "yes" -a "$vnc_jpeg" != "no" ; then
cat > $TMPC <<EOF
#include <stdio.h>
#include <jpeglib.h>
int main(void) { struct jpeg_compress_struct s; jpeg_create_compress(&s); return 0; }
EOF
    vnc_jpeg_cflags=""
    vnc_jpeg_libs="-ljpeg"
  if compile_prog "$vnc_jpeg_cflags" "$vnc_jpeg_libs" ; then
    vnc_jpeg=yes
    libs_softmmu="$vnc_jpeg_libs $libs_softmmu"
  else
    if test "$vnc_jpeg" = "yes" ; then
      feature_not_found "vnc-jpeg"
    fi
    vnc_jpeg=no
  fi
fi

##########################################
# VNC PNG detection
if test "$vnc" = "yes" -a "$vnc_png" != "no" ; then
cat > $TMPC <<EOF
//#include <stdio.h>
#include <png.h>
#include <stddef.h>
int main(void) {
    png_structp png_ptr;
    png_ptr = png_create_write_struct(PNG_LIBPNG_VER_STRING, NULL, NULL, NULL);
    return 0;
}
EOF
  if $pkg_config libpng --modversion >/dev/null 2>&1; then
    vnc_png_cflags=`$pkg_config libpng --cflags 2> /dev/null`
    vnc_png_libs=`$pkg_config libpng --libs 2> /dev/null`
  else
    vnc_png_cflags=""
    vnc_png_libs="-lpng"
  fi
  if compile_prog "$vnc_png_cflags" "$vnc_png_libs" ; then
    vnc_png=yes
    libs_softmmu="$vnc_png_libs $libs_softmmu"
    QEMU_CFLAGS="$QEMU_CFLAGS $vnc_png_cflags"
  else
    if test "$vnc_png" = "yes" ; then
      feature_not_found "vnc-png"
    fi
    vnc_png=no
  fi
fi

##########################################
# fnmatch() probe, used for ACL routines
fnmatch="no"
cat > $TMPC << EOF
#include <fnmatch.h>
int main(void)
{
    fnmatch("foo", "foo", 0);
    return 0;
}
EOF
if compile_prog "" "" ; then
   fnmatch="yes"
fi

##########################################
# uuid_generate() probe, used for vdi block driver
if test "$uuid" != "no" ; then
  uuid_libs="-luuid"
  cat > $TMPC << EOF
#include <uuid/uuid.h>
int main(void)
{
    uuid_t my_uuid;
    uuid_generate(my_uuid);
    return 0;
}
EOF
  if compile_prog "" "$uuid_libs" ; then
    uuid="yes"
    libs_softmmu="$uuid_libs $libs_softmmu"
    libs_tools="$uuid_libs $libs_tools"
  else
    if test "$uuid" = "yes" ; then
      feature_not_found "uuid"
    fi
    uuid=no
  fi
fi

##########################################
# xfsctl() probe, used for raw-posix
if test "$xfs" != "no" ; then
  cat > $TMPC << EOF
#include <xfs/xfs.h>
int main(void)
{
    xfsctl(NULL, 0, 0, NULL);
    return 0;
}
EOF
  if compile_prog "" "" ; then
    xfs="yes"
  else
    if test "$xfs" = "yes" ; then
      feature_not_found "xfs"
    fi
    xfs=no
  fi
fi

##########################################
# vde libraries probe
if test "$vde" != "no" ; then
  vde_libs="-lvdeplug"
  cat > $TMPC << EOF
#include <libvdeplug.h>
int main(void)
{
    struct vde_open_args a = {0, 0, 0};
    vde_open("", "", &a);
    return 0;
}
EOF
  if compile_prog "" "$vde_libs" ; then
    vde=yes
    libs_softmmu="$vde_libs $libs_softmmu"
    libs_tools="$vde_libs $libs_tools"
  else
    if test "$vde" = "yes" ; then
      feature_not_found "vde"
    fi
    vde=no
  fi
fi

##########################################
# Sound support libraries probe

audio_drv_probe()
{
    drv=$1
    hdr=$2
    lib=$3
    exp=$4
    cfl=$5
        cat > $TMPC << EOF
#include <$hdr>
int main(void) { $exp }
EOF
    if compile_prog "$cfl" "$lib" ; then
        :
    else
        echo
        echo "Error: $drv check failed"
        echo "Make sure to have the $drv libs and headers installed."
        echo
        exit 1
    fi
}

audio_drv_list=`echo "$audio_drv_list" | sed -e 's/,/ /g'`
for drv in $audio_drv_list; do
    case $drv in
    alsa)
    audio_drv_probe $drv alsa/asoundlib.h -lasound \
        "snd_pcm_t **handle; return snd_pcm_close(*handle);"
    libs_softmmu="-lasound $libs_softmmu"
    ;;

    fmod)
    if test -z $fmod_lib || test -z $fmod_inc; then
        echo
        echo "Error: You must specify path to FMOD library and headers"
        echo "Example: --fmod-inc=/path/include/fmod --fmod-lib=/path/lib/libfmod-3.74.so"
        echo
        exit 1
    fi
    audio_drv_probe $drv fmod.h $fmod_lib "return FSOUND_GetVersion();" "-I $fmod_inc"
    libs_softmmu="$fmod_lib $libs_softmmu"
    ;;

    esd)
    audio_drv_probe $drv esd.h -lesd 'return esd_play_stream(0, 0, "", 0);'
    libs_softmmu="-lesd $libs_softmmu"
    audio_pt_int="yes"
    ;;

    pa)
    audio_drv_probe $drv pulse/simple.h "-lpulse-simple -lpulse" \
        "pa_simple *s = 0; pa_simple_free(s); return 0;"
    libs_softmmu="-lpulse -lpulse-simple $libs_softmmu"
    audio_pt_int="yes"
    ;;

    coreaudio)
      libs_softmmu="-framework CoreAudio $libs_softmmu"
    ;;

    dsound)
      libs_softmmu="-lole32 -ldxguid $libs_softmmu"
      audio_win_int="yes"
    ;;

    oss)
      libs_softmmu="$oss_lib $libs_softmmu"
    ;;

    sdl|wav)
    # XXX: Probes for CoreAudio, DirectSound, SDL(?)
    ;;

    winwave)
      libs_softmmu="-lwinmm $libs_softmmu"
      audio_win_int="yes"
    ;;

    *)
    echo "$audio_possible_drivers" | grep -q "\<$drv\>" || {
        echo
        echo "Error: Unknown driver '$drv' selected"
        echo "Possible drivers are: $audio_possible_drivers"
        echo
        exit 1
    }
    ;;
    esac
done

##########################################
# BrlAPI probe

if test "$brlapi" != "no" ; then
  brlapi_libs="-lbrlapi"
  cat > $TMPC << EOF
#include <brlapi.h>
#include <stddef.h>
int main( void ) { return brlapi__openConnection (NULL, NULL, NULL); }
EOF
  if compile_prog "" "$brlapi_libs" ; then
    brlapi=yes
    libs_softmmu="$brlapi_libs $libs_softmmu"
  else
    if test "$brlapi" = "yes" ; then
      feature_not_found "brlapi"
    fi
    brlapi=no
  fi
fi

##########################################
# curses probe
if test "$mingw32" = "yes" ; then
    curses_list="-lpdcurses"
else
    curses_list="-lncurses -lcurses"
fi

if test "$curses" != "no" ; then
  curses_found=no
  cat > $TMPC << EOF
#include <curses.h>
#ifdef __OpenBSD__
#define resize_term resizeterm
#endif
int main(void) { resize_term(0, 0); return curses_version(); }
EOF
  for curses_lib in $curses_list; do
    if compile_prog "" "$curses_lib" ; then
      curses_found=yes
      libs_softmmu="$curses_lib $libs_softmmu"
      break
    fi
  done
  if test "$curses_found" = "yes" ; then
    curses=yes
  else
    if test "$curses" = "yes" ; then
      feature_not_found "curses"
    fi
    curses=no
  fi
fi

##########################################
# curl probe

if $pkg_config libcurl --modversion >/dev/null 2>&1; then
  curlconfig="$pkg_config libcurl"
else
  curlconfig=curl-config
fi

if test "$curl" != "no" ; then
  cat > $TMPC << EOF
#include <curl/curl.h>
int main(void) { curl_easy_init(); curl_multi_setopt(0, 0, 0); return 0; }
EOF
  curl_cflags=`$curlconfig --cflags 2>/dev/null`
  curl_libs=`$curlconfig --libs 2>/dev/null`
  if compile_prog "$curl_cflags" "$curl_libs" ; then
    curl=yes
    libs_tools="$curl_libs $libs_tools"
    libs_softmmu="$curl_libs $libs_softmmu"
  else
    if test "$curl" = "yes" ; then
      feature_not_found "curl"
    fi
    curl=no
  fi
fi # test "$curl"

##########################################
# check framework probe

if test "$check_utests" != "no" ; then
  cat > $TMPC << EOF
#include <check.h>
int main(void) { suite_create("qemu test"); return 0; }
EOF
  check_libs=`$pkg_config --libs check`
  if compile_prog "" $check_libs ; then
    check_utests=yes
    libs_tools="$check_libs $libs_tools"
  else
    if test "$check_utests" = "yes" ; then
      feature_not_found "check"
    fi
    check_utests=no
  fi
fi # test "$check_utests"

##########################################
# bluez support probe
if test "$bluez" != "no" ; then
  cat > $TMPC << EOF
#include <bluetooth/bluetooth.h>
int main(void) { return bt_error(0); }
EOF
  bluez_cflags=`$pkg_config --cflags bluez 2> /dev/null`
  bluez_libs=`$pkg_config --libs bluez 2> /dev/null`
  if compile_prog "$bluez_cflags" "$bluez_libs" ; then
    bluez=yes
    libs_softmmu="$bluez_libs $libs_softmmu"
  else
    if test "$bluez" = "yes" ; then
      feature_not_found "bluez"
    fi
    bluez="no"
  fi
fi

##########################################
<<<<<<< HEAD
# vfio_pci needs netlink, test for libnl

if test "$vfio_pci" != "no"; then
  libnl="-lnl"
  cat > $TMPC << EOF
#include <netlink/netlink.h>
int main(void) { nl_handle_alloc(); return 0; }
EOF
  if compile_prog "" "$libnl" ; then
    libs_softmmu="$libnl $libs_softmmu"
    vfio_pci=yes
  else
    if test "$vfio_pci" = "yes"; then
      echo "NOTE: vfio-pci requires libnl."
      feature_not_found "vfio-pci"
    fi
    vfio_pci=no
  fi  
=======
# glib support probe
if $pkg_config --modversion gthread-2.0 > /dev/null 2>&1 ; then
    glib_cflags=`$pkg_config --cflags gthread-2.0 2>/dev/null`
    glib_libs=`$pkg_config --libs gthread-2.0 2>/dev/null`
    LIBS="$glib_libs $LIBS"
    libs_qga="$glib_libs $libs_qga"
else
    echo "glib-2.0 required to compile QEMU"
    exit 1
>>>>>>> ebffe2af
fi

##########################################
# pthread probe
PTHREADLIBS_LIST="-pthread -lpthread -lpthreadGC2"

pthread=no
cat > $TMPC << EOF
#include <pthread.h>
int main(void) { pthread_create(0,0,0,0); return 0; }
EOF
if compile_prog "" "" ; then
  pthread=yes
else
  for pthread_lib in $PTHREADLIBS_LIST; do
    if compile_prog "" "$pthread_lib" ; then
      pthread=yes
      LIBS="$pthread_lib $LIBS"
      break
    fi
  done
fi

if test "$mingw32" != yes -a "$pthread" = no; then
  echo
  echo "Error: pthread check failed"
  echo "Make sure to have the pthread libs and headers installed."
  echo
  exit 1
fi

##########################################
# rbd probe
if test "$rbd" != "no" ; then
  cat > $TMPC <<EOF
#include <stdio.h>
#include <rbd/librbd.h>
int main(void) {
    rados_t cluster;
    rados_create(&cluster, NULL);
    return 0;
}
EOF
  rbd_libs="-lrbd -lrados"
  if compile_prog "" "$rbd_libs" ; then
    rbd=yes
    libs_tools="$rbd_libs $libs_tools"
    libs_softmmu="$rbd_libs $libs_softmmu"
  else
    if test "$rbd" = "yes" ; then
      feature_not_found "rados block device"
    fi
    rbd=no
  fi
fi

##########################################
# linux-aio probe

if test "$linux_aio" != "no" ; then
  cat > $TMPC <<EOF
#include <libaio.h>
#include <sys/eventfd.h>
#include <stddef.h>
int main(void) { io_setup(0, NULL); io_set_eventfd(NULL, 0); eventfd(0, 0); return 0; }
EOF
  if compile_prog "" "-laio" ; then
    linux_aio=yes
    libs_softmmu="$libs_softmmu -laio"
    libs_tools="$libs_tools -laio"
  else
    if test "$linux_aio" = "yes" ; then
      feature_not_found "linux AIO"
    fi
    linux_aio=no
  fi
fi

##########################################
# attr probe

if test "$attr" != "no" ; then
  cat > $TMPC <<EOF
#include <stdio.h>
#include <sys/types.h>
#include <attr/xattr.h>
int main(void) { getxattr(NULL, NULL, NULL, 0); setxattr(NULL, NULL, NULL, 0, 0); return 0; }
EOF
  if compile_prog "" "-lattr" ; then
    attr=yes
    LIBS="-lattr $LIBS"
  else
    if test "$attr" = "yes" ; then
      feature_not_found "ATTR"
    fi
    attr=no
  fi
fi

##########################################
# iovec probe
cat > $TMPC <<EOF
#include <sys/types.h>
#include <sys/uio.h>
#include <unistd.h>
int main(void) { struct iovec iov; return 0; }
EOF
iovec=no
if compile_prog "" "" ; then
  iovec=yes
fi

##########################################
# preadv probe
cat > $TMPC <<EOF
#include <sys/types.h>
#include <sys/uio.h>
#include <unistd.h>
int main(void) { preadv; }
EOF
preadv=no
if compile_prog "" "" ; then
  preadv=yes
fi

##########################################
# fdt probe
if test "$fdt" != "no" ; then
  fdt_libs="-lfdt"
  cat > $TMPC << EOF
int main(void) { return 0; }
EOF
  if compile_prog "" "$fdt_libs" ; then
    fdt=yes
  else
    if test "$fdt" = "yes" ; then
      feature_not_found "fdt"
    fi
    fdt_libs=
    fdt=no
  fi
fi

##########################################
# opengl probe, used by milkymist-tmu2
if test "$opengl" != "no" ; then
  opengl_libs="-lGL"
  cat > $TMPC << EOF
#include <X11/Xlib.h>
#include <GL/gl.h>
#include <GL/glx.h>
int main(void) { GL_VERSION; return 0; }
EOF
  if compile_prog "" "-lGL" ; then
    opengl=yes
  else
    if test "$opengl" = "yes" ; then
      feature_not_found "opengl"
    fi
    opengl_libs=
    opengl=no
  fi
fi

#
# Check for xxxat() functions when we are building linux-user
# emulator.  This is done because older glibc versions don't
# have syscall stubs for these implemented.
#
atfile=no
cat > $TMPC << EOF
#define _ATFILE_SOURCE
#include <sys/types.h>
#include <fcntl.h>
#include <unistd.h>

int
main(void)
{
	/* try to unlink nonexisting file */
	return (unlinkat(AT_FDCWD, "nonexistent_file", 0));
}
EOF
if compile_prog "" "" ; then
  atfile=yes
fi

# Check for inotify functions when we are building linux-user
# emulator.  This is done because older glibc versions don't
# have syscall stubs for these implemented.  In that case we
# don't provide them even if kernel supports them.
#
inotify=no
cat > $TMPC << EOF
#include <sys/inotify.h>

int
main(void)
{
	/* try to start inotify */
	return inotify_init();
}
EOF
if compile_prog "" "" ; then
  inotify=yes
fi

inotify1=no
cat > $TMPC << EOF
#include <sys/inotify.h>

int
main(void)
{
    /* try to start inotify */
    return inotify_init1(0);
}
EOF
if compile_prog "" "" ; then
  inotify1=yes
fi

# check if utimensat and futimens are supported
utimens=no
cat > $TMPC << EOF
#define _ATFILE_SOURCE
#include <stddef.h>
#include <fcntl.h>

int main(void)
{
    utimensat(AT_FDCWD, "foo", NULL, 0);
    futimens(0, NULL);
    return 0;
}
EOF
if compile_prog "" "" ; then
  utimens=yes
fi

# check if pipe2 is there
pipe2=no
cat > $TMPC << EOF
#include <unistd.h>
#include <fcntl.h>

int main(void)
{
    int pipefd[2];
    pipe2(pipefd, O_CLOEXEC);
    return 0;
}
EOF
if compile_prog "" "" ; then
  pipe2=yes
fi

# check if accept4 is there
accept4=no
cat > $TMPC << EOF
#include <sys/socket.h>
#include <stddef.h>

int main(void)
{
    accept4(0, NULL, NULL, SOCK_CLOEXEC);
    return 0;
}
EOF
if compile_prog "" "" ; then
  accept4=yes
fi

# check if tee/splice is there. vmsplice was added same time.
splice=no
cat > $TMPC << EOF
#include <unistd.h>
#include <fcntl.h>
#include <limits.h>

int main(void)
{
    int len, fd;
    len = tee(STDIN_FILENO, STDOUT_FILENO, INT_MAX, SPLICE_F_NONBLOCK);
    splice(STDIN_FILENO, NULL, fd, NULL, len, SPLICE_F_MOVE);
    return 0;
}
EOF
if compile_prog "" "" ; then
  splice=yes
fi

##########################################
# signalfd probe
signalfd="no"
cat > $TMPC << EOF
#define _GNU_SOURCE
#include <unistd.h>
#include <sys/syscall.h>
#include <signal.h>
int main(void) { return syscall(SYS_signalfd, -1, NULL, _NSIG / 8); }
EOF

if compile_prog "" "" ; then
  signalfd=yes
fi

# check if eventfd is supported
eventfd=no
cat > $TMPC << EOF
#include <sys/eventfd.h>

int main(void)
{
    int efd = eventfd(0, 0);
    return 0;
}
EOF
if compile_prog "" "" ; then
  eventfd=yes
fi

# check for fallocate
fallocate=no
cat > $TMPC << EOF
#include <fcntl.h>

int main(void)
{
    fallocate(0, 0, 0, 0);
    return 0;
}
EOF
if compile_prog "$ARCH_CFLAGS" "" ; then
  fallocate=yes
fi

# check for sync_file_range
sync_file_range=no
cat > $TMPC << EOF
#include <fcntl.h>

int main(void)
{
    sync_file_range(0, 0, 0, 0);
    return 0;
}
EOF
if compile_prog "$ARCH_CFLAGS" "" ; then
  sync_file_range=yes
fi

# check for linux/fiemap.h and FS_IOC_FIEMAP
fiemap=no
cat > $TMPC << EOF
#include <sys/ioctl.h>
#include <linux/fs.h>
#include <linux/fiemap.h>

int main(void)
{
    ioctl(0, FS_IOC_FIEMAP, 0);
    return 0;
}
EOF
if compile_prog "$ARCH_CFLAGS" "" ; then
  fiemap=yes
fi

# check for dup3
dup3=no
cat > $TMPC << EOF
#include <unistd.h>

int main(void)
{
    dup3(0, 0, 0);
    return 0;
}
EOF
if compile_prog "" "" ; then
  dup3=yes
fi

# check for epoll support
epoll=no
cat > $TMPC << EOF
#include <sys/epoll.h>

int main(void)
{
    epoll_create(0);
    return 0;
}
EOF
if compile_prog "$ARCH_CFLAGS" "" ; then
  epoll=yes
fi

# epoll_create1 and epoll_pwait are later additions
# so we must check separately for their presence
epoll_create1=no
cat > $TMPC << EOF
#include <sys/epoll.h>

int main(void)
{
    /* Note that we use epoll_create1 as a value, not as
     * a function being called. This is necessary so that on
     * old SPARC glibc versions where the function was present in
     * the library but not declared in the header file we will
     * fail the configure check. (Otherwise we will get a compiler
     * warning but not an error, and will proceed to fail the
     * qemu compile where we compile with -Werror.)
     */
    epoll_create1;
    return 0;
}
EOF
if compile_prog "$ARCH_CFLAGS" "" ; then
  epoll_create1=yes
fi

epoll_pwait=no
cat > $TMPC << EOF
#include <sys/epoll.h>

int main(void)
{
    epoll_pwait(0, 0, 0, 0, 0);
    return 0;
}
EOF
if compile_prog "$ARCH_CFLAGS" "" ; then
  epoll_pwait=yes
fi

# Check if tools are available to build documentation.
if test "$docs" != "no" ; then
  if has makeinfo && has pod2man; then
    docs=yes
  else
    if test "$docs" = "yes" ; then
      feature_not_found "docs"
    fi
    docs=no
  fi
fi

# Search for bswap_32 function
byteswap_h=no
cat > $TMPC << EOF
#include <byteswap.h>
int main(void) { return bswap_32(0); }
EOF
if compile_prog "" "" ; then
  byteswap_h=yes
fi

# Search for bswap_32 function
bswap_h=no
cat > $TMPC << EOF
#include <sys/endian.h>
#include <sys/types.h>
#include <machine/bswap.h>
int main(void) { return bswap32(0); }
EOF
if compile_prog "" "" ; then
  bswap_h=yes
fi

##########################################
# Do we need librt
cat > $TMPC <<EOF
#include <signal.h>
#include <time.h>
int main(void) { clockid_t id; return clock_gettime(id, NULL); }
EOF

if compile_prog "" "" ; then
  :
elif compile_prog "" "-lrt" ; then
  LIBS="-lrt $LIBS"
fi

if test "$darwin" != "yes" -a "$mingw32" != "yes" -a "$solaris" != yes -a \
        "$aix" != "yes" -a "$haiku" != "yes" ; then
    libs_softmmu="-lutil $libs_softmmu"
fi

##########################################
# check if the compiler defines offsetof

need_offsetof=yes
cat > $TMPC << EOF
#include <stddef.h>
int main(void) { struct s { int f; }; return offsetof(struct s, f); }
EOF
if compile_prog "" "" ; then
    need_offsetof=no
fi

# spice probe
if test "$spice" != "no" ; then
  cat > $TMPC << EOF
#include <spice.h>
int main(void) { spice_server_new(); return 0; }
EOF
  spice_cflags=$($pkg_config --cflags spice-protocol spice-server 2>/dev/null)
  spice_libs=$($pkg_config --libs spice-protocol spice-server 2>/dev/null)
  if $pkg_config --atleast-version=0.6.0 spice-server >/dev/null 2>&1 && \
     compile_prog "$spice_cflags" "$spice_libs" ; then
    spice="yes"
    libs_softmmu="$libs_softmmu $spice_libs"
    QEMU_CFLAGS="$QEMU_CFLAGS $spice_cflags"
  else
    if test "$spice" = "yes" ; then
      feature_not_found "spice"
    fi
    spice="no"
  fi
fi

# check for libcacard for smartcard support
if test "$smartcard" != "no" ; then
    smartcard="yes"
    smartcard_cflags=""
    # TODO - what's the minimal nss version we support?
    if test "$smartcard_nss" != "no"; then
        if $pkg_config --atleast-version=3.12.8 nss >/dev/null 2>&1 ; then
            smartcard_nss="yes"
            smartcard_cflags="-I\$(SRC_PATH)/libcacard"
            libcacard_libs=$($pkg_config --libs nss 2>/dev/null)
            libcacard_cflags=$($pkg_config --cflags nss 2>/dev/null)
            QEMU_CFLAGS="$QEMU_CFLAGS $smartcard_cflags $libcacard_cflags"
            LIBS="$libcacard_libs $LIBS"
        else
            if test "$smartcard_nss" = "yes"; then
                feature_not_found "nss"
            fi
            smartcard_nss="no"
        fi
    fi
fi
if test "$smartcard" = "no" ; then
    smartcard_nss="no"
fi

# check for usbredirparser for usb network redirection support
if test "$usb_redir" != "no" ; then
    if $pkg_config libusbredirparser >/dev/null 2>&1 ; then
        usb_redir="yes"
        usb_redir_cflags=$($pkg_config --cflags libusbredirparser 2>/dev/null)
        usb_redir_libs=$($pkg_config --libs libusbredirparser 2>/dev/null)
        QEMU_CFLAGS="$QEMU_CFLAGS $usb_redir_cflags"
        LIBS="$LIBS $usb_redir_libs"
    else
        if test "$usb_redir" = "yes"; then
            feature_not_found "usb-redir"
        fi
        usb_redir="no"
    fi
fi

##########################################

##########################################
# check if we have fdatasync

fdatasync=no
cat > $TMPC << EOF
#include <unistd.h>
int main(void) {
#if defined(_POSIX_SYNCHRONIZED_IO) && _POSIX_SYNCHRONIZED_IO > 0
return fdatasync(0);
#else
#abort Not supported
#endif
}
EOF
if compile_prog "" "" ; then
    fdatasync=yes
fi

##########################################
# check if we have madvise

madvise=no
cat > $TMPC << EOF
#include <sys/types.h>
#include <sys/mman.h>
#include <stddef.h>
int main(void) { return madvise(NULL, 0, MADV_DONTNEED); }
EOF
if compile_prog "" "" ; then
    madvise=yes
fi

##########################################
# check if we have posix_madvise

posix_madvise=no
cat > $TMPC << EOF
#include <sys/mman.h>
#include <stddef.h>
int main(void) { return posix_madvise(NULL, 0, POSIX_MADV_DONTNEED); }
EOF
if compile_prog "" "" ; then
    posix_madvise=yes
fi

##########################################
# check if trace backend exists

sh "$source_path/scripts/tracetool" "--$trace_backend" --check-backend > /dev/null 2> /dev/null
if test "$?" -ne 0 ; then
  echo
  echo "Error: invalid trace backend"
  echo "Please choose a supported trace backend."
  echo
  exit 1
fi

##########################################
# For 'ust' backend, test if ust headers are present
if test "$trace_backend" = "ust"; then
  cat > $TMPC << EOF
#include <ust/tracepoint.h>
#include <ust/marker.h>
int main(void) { return 0; }
EOF
  if compile_prog "" "" ; then
    LIBS="-lust $LIBS"
  else
    echo
    echo "Error: Trace backend 'ust' missing libust header files"
    echo
    exit 1
  fi
fi

##########################################
# For 'dtrace' backend, test if 'dtrace' command is present
if test "$trace_backend" = "dtrace"; then
  if ! has 'dtrace' ; then
    echo
    echo "Error: dtrace command is not found in PATH $PATH"
    echo
    exit 1
  fi
  trace_backend_stap="no"
  if has 'stap' ; then
    trace_backend_stap="yes"
  fi
fi

##########################################
# __sync_fetch_and_and requires at least -march=i486. Many toolchains
# use i686 as default anyway, but for those that don't, an explicit
# specification is necessary
if test "$vhost_net" = "yes" && test "$cpu" = "i386"; then
  cat > $TMPC << EOF
int sfaa(unsigned *ptr)
{
  return __sync_fetch_and_and(ptr, 0);
}

int main(int argc, char **argv)
{
  int val = 42;
  sfaa(&val);
  return val;
}
EOF
  if ! compile_prog "" "" ; then
    CFLAGS+="-march=i486"
  fi
fi

##########################################
# check if we have makecontext

ucontext_coroutine=no
if test "$darwin" != "yes"; then
  cat > $TMPC << EOF
#include <ucontext.h>
int main(void) { makecontext(0, 0, 0); }
EOF
  if compile_prog "" "" ; then
      ucontext_coroutine=yes
  fi
fi

##########################################
# End of CC checks
# After here, no more $cc or $ld runs

if test "$debug" = "no" ; then
  CFLAGS="-O2 $CFLAGS"
fi

# Consult white-list to determine whether to enable werror
# by default.  Only enable by default for git builds
z_version=`cut -f3 -d. $source_path/VERSION`

if test -z "$werror" ; then
    if test "$z_version" = "50" -a \
        "$linux" = "yes" ; then
        werror="yes"
    else
        werror="no"
    fi
fi

# Disable zero malloc errors for official releases unless explicitly told to
# enable/disable
if test -z "$zero_malloc" ; then
    if test "$z_version" = "50" ; then
	zero_malloc="no"
    else
	zero_malloc="yes"
    fi
fi

if test "$werror" = "yes" ; then
    QEMU_CFLAGS="-Werror $QEMU_CFLAGS"
fi

if test "$solaris" = "no" ; then
    if $ld --version 2>/dev/null | grep "GNU ld" >/dev/null 2>/dev/null ; then
        LDFLAGS="-Wl,--warn-common $LDFLAGS"
    fi
fi

# Use ASLR, no-SEH and DEP if available
if test "$mingw32" = "yes" ; then
    for flag in --dynamicbase --no-seh --nxcompat; do
        if $ld --help 2>/dev/null | grep ".$flag" >/dev/null 2>/dev/null ; then
            LDFLAGS="-Wl,$flag $LDFLAGS"
        fi
    done
fi

confdir=$sysconfdir$confsuffix

tools=
if test "$softmmu" = yes ; then
  tools="qemu-img\$(EXESUF) qemu-io\$(EXESUF) $tools"
  if [ "$linux" = "yes" -o "$bsd" = "yes" -o "$solaris" = "yes" ] ; then
      tools="qemu-nbd\$(EXESUF) $tools"
    if [ "$guest_agent" = "yes" ]; then
      tools="qemu-ga\$(EXESUF) $tools"
    fi
    if [ "$check_utests" = "yes" ]; then
      tools="check-qint check-qstring check-qdict check-qlist $tools"
      tools="check-qfloat check-qjson $tools"
    fi
  fi
fi

# Mac OS X ships with a broken assembler
roms=
if test \( "$cpu" = "i386" -o "$cpu" = "x86_64" \) -a \
        "$targetos" != "Darwin" -a "$targetos" != "SunOS" -a \
        "$softmmu" = yes ; then
  roms="optionrom"
fi
if test "$cpu" = "ppc64" -a "$targetos" != "Darwin" ; then
  roms="$roms spapr-rtas"
fi

echo "Install prefix    $prefix"
echo "BIOS directory    `eval echo $datadir`"
echo "binary directory  `eval echo $bindir`"
echo "library directory `eval echo $libdir`"
echo "include directory `eval echo $includedir`"
echo "config directory  `eval echo $sysconfdir`"
if test "$mingw32" = "no" ; then
echo "Manual directory  `eval echo $mandir`"
echo "ELF interp prefix $interp_prefix"
fi
echo "Source path       $source_path"
echo "C compiler        $cc"
echo "Host C compiler   $host_cc"
echo "CFLAGS            $CFLAGS"
echo "QEMU_CFLAGS       $QEMU_CFLAGS"
echo "LDFLAGS           $LDFLAGS"
echo "make              $make"
echo "install           $install"
echo "python            $python"
if test "$slirp" = "yes" ; then
    echo "smbd              $smbd"
fi
echo "host CPU          $cpu"
echo "host big endian   $bigendian"
echo "target list       $target_list"
echo "tcg debug enabled $debug_tcg"
echo "Mon debug enabled $debug_mon"
echo "gprof enabled     $gprof"
echo "sparse enabled    $sparse"
echo "strip binaries    $strip_opt"
echo "profiler          $profiler"
echo "static build      $static"
echo "-Werror enabled   $werror"
if test "$darwin" = "yes" ; then
    echo "Cocoa support     $cocoa"
fi
echo "SDL support       $sdl"
echo "curses support    $curses"
echo "curl support      $curl"
echo "check support     $check_utests"
echo "mingw32 support   $mingw32"
echo "Audio drivers     $audio_drv_list"
echo "Extra audio cards $audio_card_list"
echo "Block whitelist   $block_drv_whitelist"
echo "Mixer emulation   $mixemu"
echo "VNC support       $vnc"
if test "$vnc" = "yes" ; then
    echo "VNC TLS support   $vnc_tls"
    echo "VNC SASL support  $vnc_sasl"
    echo "VNC JPEG support  $vnc_jpeg"
    echo "VNC PNG support   $vnc_png"
    echo "VNC thread        $vnc_thread"
fi
if test -n "$sparc_cpu"; then
    echo "Target Sparc Arch $sparc_cpu"
fi
echo "xen support       $xen"
echo "brlapi support    $brlapi"
echo "bluez  support    $bluez"
echo "Documentation     $docs"
[ ! -z "$uname_release" ] && \
echo "uname -r          $uname_release"
echo "NPTL support      $nptl"
echo "GUEST_BASE        $guest_base"
echo "PIE user targets  $user_pie"
echo "vde support       $vde"
echo "Linux AIO support $linux_aio"
echo "ATTR/XATTR support $attr"
echo "Install blobs     $blobs"
echo "KVM support       $kvm"
echo "fdt support       $fdt"
echo "preadv support    $preadv"
echo "fdatasync         $fdatasync"
echo "madvise           $madvise"
echo "posix_madvise     $posix_madvise"
echo "uuid support      $uuid"
echo "vhost-net support $vhost_net"
echo "Trace backend     $trace_backend"
echo "Trace output file $trace_file-<pid>"
echo "spice support     $spice"
echo "rbd support       $rbd"
echo "xfsctl support    $xfs"
echo "nss used          $smartcard_nss"
echo "usb net redir     $usb_redir"
echo "OpenGL support    $opengl"
<<<<<<< HEAD
echo "VFIO PCI support  $vfio_pci"
=======
echo "build guest agent $guest_agent"
>>>>>>> ebffe2af

if test "$sdl_too_old" = "yes"; then
echo "-> Your SDL version is too old - please upgrade to have SDL support"
fi

config_host_mak="config-host.mak"
config_host_ld="config-host.ld"

echo "# Automatically generated by configure - do not modify" > $config_host_mak
printf "# Configured with:" >> $config_host_mak
printf " '%s'" "$0" "$@" >> $config_host_mak
echo >> $config_host_mak

echo all: >> $config_host_mak
echo "prefix=$prefix" >> $config_host_mak
echo "bindir=$bindir" >> $config_host_mak
echo "libdir=$libdir" >> $config_host_mak
echo "includedir=$includedir" >> $config_host_mak
echo "mandir=$mandir" >> $config_host_mak
echo "datadir=$datadir" >> $config_host_mak
echo "sysconfdir=$sysconfdir" >> $config_host_mak
echo "docdir=$docdir" >> $config_host_mak
echo "confdir=$confdir" >> $config_host_mak

case "$cpu" in
  i386|x86_64|alpha|cris|hppa|ia64|lm32|m68k|microblaze|mips|mips64|ppc|ppc64|s390|s390x|sparc|sparc64|unicore32)
    ARCH=$cpu
  ;;
  armv4b|armv4l)
    ARCH=arm
  ;;
esac
echo "ARCH=$ARCH" >> $config_host_mak
if test "$debug_tcg" = "yes" ; then
  echo "CONFIG_DEBUG_TCG=y" >> $config_host_mak
fi
if test "$debug_mon" = "yes" ; then
  echo "CONFIG_DEBUG_MONITOR=y" >> $config_host_mak
fi
if test "$debug" = "yes" ; then
  echo "CONFIG_DEBUG_EXEC=y" >> $config_host_mak
fi
if test "$strip_opt" = "yes" ; then
  echo "STRIP=${strip}" >> $config_host_mak
fi
if test "$bigendian" = "yes" ; then
  echo "HOST_WORDS_BIGENDIAN=y" >> $config_host_mak
fi
echo "HOST_LONG_BITS=$hostlongbits" >> $config_host_mak
if test "$mingw32" = "yes" ; then
  echo "CONFIG_WIN32=y" >> $config_host_mak
  rc_version=`cat $source_path/VERSION`
  version_major=${rc_version%%.*}
  rc_version=${rc_version#*.}
  version_minor=${rc_version%%.*}
  rc_version=${rc_version#*.}
  version_subminor=${rc_version%%.*}
  version_micro=0
  echo "CONFIG_FILEVERSION=$version_major,$version_minor,$version_subminor,$version_micro" >> $config_host_mak
  echo "CONFIG_PRODUCTVERSION=$version_major,$version_minor,$version_subminor,$version_micro" >> $config_host_mak
else
  echo "CONFIG_POSIX=y" >> $config_host_mak
fi

if test "$linux" = "yes" ; then
  echo "CONFIG_LINUX=y" >> $config_host_mak
fi

if test "$darwin" = "yes" ; then
  echo "CONFIG_DARWIN=y" >> $config_host_mak
fi

if test "$aix" = "yes" ; then
  echo "CONFIG_AIX=y" >> $config_host_mak
fi

if test "$solaris" = "yes" ; then
  echo "CONFIG_SOLARIS=y" >> $config_host_mak
  echo "CONFIG_SOLARIS_VERSION=$solarisrev" >> $config_host_mak
  if test "$needs_libsunmath" = "yes" ; then
    echo "CONFIG_NEEDS_LIBSUNMATH=y" >> $config_host_mak
  fi
fi
if test "$haiku" = "yes" ; then
  echo "CONFIG_HAIKU=y" >> $config_host_mak
fi
if test "$static" = "yes" ; then
  echo "CONFIG_STATIC=y" >> $config_host_mak
fi
if test "$profiler" = "yes" ; then
  echo "CONFIG_PROFILER=y" >> $config_host_mak
fi
if test "$slirp" = "yes" ; then
  echo "CONFIG_SLIRP=y" >> $config_host_mak
  echo "CONFIG_SMBD_COMMAND=\"$smbd\"" >> $config_host_mak
  QEMU_INCLUDES="-I\$(SRC_PATH)/slirp $QEMU_INCLUDES"
fi
if test "$vde" = "yes" ; then
  echo "CONFIG_VDE=y" >> $config_host_mak
fi
for card in $audio_card_list; do
    def=CONFIG_`echo $card | tr '[:lower:]' '[:upper:]'`
    echo "$def=y" >> $config_host_mak
done
echo "CONFIG_AUDIO_DRIVERS=$audio_drv_list" >> $config_host_mak
for drv in $audio_drv_list; do
    def=CONFIG_`echo $drv | tr '[:lower:]' '[:upper:]'`
    echo "$def=y" >> $config_host_mak
    if test "$drv" = "fmod"; then
        echo "FMOD_CFLAGS=-I$fmod_inc" >> $config_host_mak
    fi
done
if test "$audio_pt_int" = "yes" ; then
  echo "CONFIG_AUDIO_PT_INT=y" >> $config_host_mak
fi
if test "$audio_win_int" = "yes" ; then
  echo "CONFIG_AUDIO_WIN_INT=y" >> $config_host_mak
fi
echo "CONFIG_BDRV_WHITELIST=$block_drv_whitelist" >> $config_host_mak
if test "$mixemu" = "yes" ; then
  echo "CONFIG_MIXEMU=y" >> $config_host_mak
fi
if test "$vnc" = "yes" ; then
  echo "CONFIG_VNC=y" >> $config_host_mak
fi
if test "$vnc_tls" = "yes" ; then
  echo "CONFIG_VNC_TLS=y" >> $config_host_mak
  echo "VNC_TLS_CFLAGS=$vnc_tls_cflags" >> $config_host_mak
fi
if test "$vnc_sasl" = "yes" ; then
  echo "CONFIG_VNC_SASL=y" >> $config_host_mak
  echo "VNC_SASL_CFLAGS=$vnc_sasl_cflags" >> $config_host_mak
fi
if test "$vnc_jpeg" = "yes" ; then
  echo "CONFIG_VNC_JPEG=y" >> $config_host_mak
  echo "VNC_JPEG_CFLAGS=$vnc_jpeg_cflags" >> $config_host_mak
fi
if test "$vnc_png" = "yes" ; then
  echo "CONFIG_VNC_PNG=y" >> $config_host_mak
  echo "VNC_PNG_CFLAGS=$vnc_png_cflags" >> $config_host_mak
fi
if test "$vnc_thread" = "yes" ; then
  echo "CONFIG_VNC_THREAD=y" >> $config_host_mak
fi
if test "$fnmatch" = "yes" ; then
  echo "CONFIG_FNMATCH=y" >> $config_host_mak
fi
if test "$uuid" = "yes" ; then
  echo "CONFIG_UUID=y" >> $config_host_mak
fi
if test "$xfs" = "yes" ; then
  echo "CONFIG_XFS=y" >> $config_host_mak
fi
qemu_version=`head $source_path/VERSION`
echo "VERSION=$qemu_version" >>$config_host_mak
echo "PKGVERSION=$pkgversion" >>$config_host_mak
echo "SRC_PATH=$source_path" >> $config_host_mak
echo "TARGET_DIRS=$target_list" >> $config_host_mak
if [ "$docs" = "yes" ] ; then
  echo "BUILD_DOCS=yes" >> $config_host_mak
fi
if test "$sdl" = "yes" ; then
  echo "CONFIG_SDL=y" >> $config_host_mak
  echo "SDL_CFLAGS=$sdl_cflags" >> $config_host_mak
fi
if test "$cocoa" = "yes" ; then
  echo "CONFIG_COCOA=y" >> $config_host_mak
fi
if test "$curses" = "yes" ; then
  echo "CONFIG_CURSES=y" >> $config_host_mak
fi
if test "$atfile" = "yes" ; then
  echo "CONFIG_ATFILE=y" >> $config_host_mak
fi
if test "$utimens" = "yes" ; then
  echo "CONFIG_UTIMENSAT=y" >> $config_host_mak
fi
if test "$pipe2" = "yes" ; then
  echo "CONFIG_PIPE2=y" >> $config_host_mak
fi
if test "$accept4" = "yes" ; then
  echo "CONFIG_ACCEPT4=y" >> $config_host_mak
fi
if test "$splice" = "yes" ; then
  echo "CONFIG_SPLICE=y" >> $config_host_mak
fi
if test "$eventfd" = "yes" ; then
  echo "CONFIG_EVENTFD=y" >> $config_host_mak
fi
if test "$fallocate" = "yes" ; then
  echo "CONFIG_FALLOCATE=y" >> $config_host_mak
fi
if test "$sync_file_range" = "yes" ; then
  echo "CONFIG_SYNC_FILE_RANGE=y" >> $config_host_mak
fi
if test "$fiemap" = "yes" ; then
  echo "CONFIG_FIEMAP=y" >> $config_host_mak
fi
if test "$dup3" = "yes" ; then
  echo "CONFIG_DUP3=y" >> $config_host_mak
fi
if test "$epoll" = "yes" ; then
  echo "CONFIG_EPOLL=y" >> $config_host_mak
fi
if test "$epoll_create1" = "yes" ; then
  echo "CONFIG_EPOLL_CREATE1=y" >> $config_host_mak
fi
if test "$epoll_pwait" = "yes" ; then
  echo "CONFIG_EPOLL_PWAIT=y" >> $config_host_mak
fi
if test "$inotify" = "yes" ; then
  echo "CONFIG_INOTIFY=y" >> $config_host_mak
fi
if test "$inotify1" = "yes" ; then
  echo "CONFIG_INOTIFY1=y" >> $config_host_mak
fi
if test "$byteswap_h" = "yes" ; then
  echo "CONFIG_BYTESWAP_H=y" >> $config_host_mak
fi
if test "$bswap_h" = "yes" ; then
  echo "CONFIG_MACHINE_BSWAP_H=y" >> $config_host_mak
fi
if test "$curl" = "yes" ; then
  echo "CONFIG_CURL=y" >> $config_host_mak
  echo "CURL_CFLAGS=$curl_cflags" >> $config_host_mak
fi
if test "$brlapi" = "yes" ; then
  echo "CONFIG_BRLAPI=y" >> $config_host_mak
fi
if test "$bluez" = "yes" ; then
  echo "CONFIG_BLUEZ=y" >> $config_host_mak
  echo "BLUEZ_CFLAGS=$bluez_cflags" >> $config_host_mak
fi
echo "GLIB_CFLAGS=$glib_cflags" >> $config_host_mak
if test "$xen" = "yes" ; then
  echo "CONFIG_XEN_BACKEND=y" >> $config_host_mak
  echo "CONFIG_XEN_CTRL_INTERFACE_VERSION=$xen_ctrl_version" >> $config_host_mak
fi
if test "$linux_aio" = "yes" ; then
  echo "CONFIG_LINUX_AIO=y" >> $config_host_mak
fi
if test "$attr" = "yes" ; then
  echo "CONFIG_ATTR=y" >> $config_host_mak
fi
if test "$linux" = "yes" ; then
  if test "$attr" = "yes" ; then
    echo "CONFIG_VIRTFS=y" >> $config_host_mak
  fi
fi
if test "$blobs" = "yes" ; then
  echo "INSTALL_BLOBS=yes" >> $config_host_mak
fi
if test "$iovec" = "yes" ; then
  echo "CONFIG_IOVEC=y" >> $config_host_mak
fi
if test "$preadv" = "yes" ; then
  echo "CONFIG_PREADV=y" >> $config_host_mak
fi
if test "$fdt" = "yes" ; then
  echo "CONFIG_FDT=y" >> $config_host_mak
fi
if test "$signalfd" = "yes" ; then
  echo "CONFIG_SIGNALFD=y" >> $config_host_mak
fi
if test "$need_offsetof" = "yes" ; then
  echo "CONFIG_NEED_OFFSETOF=y" >> $config_host_mak
fi
if test "$fdatasync" = "yes" ; then
  echo "CONFIG_FDATASYNC=y" >> $config_host_mak
fi
if test "$madvise" = "yes" ; then
  echo "CONFIG_MADVISE=y" >> $config_host_mak
fi
if test "$posix_madvise" = "yes" ; then
  echo "CONFIG_POSIX_MADVISE=y" >> $config_host_mak
fi

if test "$spice" = "yes" ; then
  echo "CONFIG_SPICE=y" >> $config_host_mak
fi

if test "$smartcard" = "yes" ; then
  echo "CONFIG_SMARTCARD=y" >> $config_host_mak
fi

if test "$smartcard_nss" = "yes" ; then
  echo "CONFIG_SMARTCARD_NSS=y" >> $config_host_mak
fi

if test "$usb_redir" = "yes" ; then
  echo "CONFIG_USB_REDIR=y" >> $config_host_mak
fi

if test "$opengl" = "yes" ; then
  echo "CONFIG_OPENGL=y" >> $config_host_mak
fi

# XXX: suppress that
if [ "$bsd" = "yes" ] ; then
  echo "CONFIG_BSD=y" >> $config_host_mak
fi

echo "CONFIG_UNAME_RELEASE=\"$uname_release\"" >> $config_host_mak

if test "$zero_malloc" = "yes" ; then
  echo "CONFIG_ZERO_MALLOC=y" >> $config_host_mak
fi
if test "$rbd" = "yes" ; then
  echo "CONFIG_RBD=y" >> $config_host_mak
fi

if test "$ucontext_coroutine" = "yes" ; then
  echo "CONFIG_UCONTEXT_COROUTINE=y" >> $config_host_mak
fi

# USB host support
case "$usb" in
linux)
  echo "HOST_USB=linux" >> $config_host_mak
;;
bsd)
  echo "HOST_USB=bsd" >> $config_host_mak
;;
*)
  echo "HOST_USB=stub" >> $config_host_mak
;;
esac

# use default implementation for tracing backend-specific routines
trace_default=yes
echo "TRACE_BACKEND=$trace_backend" >> $config_host_mak
if test "$trace_backend" = "nop"; then
  echo "CONFIG_TRACE_NOP=y" >> $config_host_mak
fi
if test "$trace_backend" = "simple"; then
  echo "CONFIG_TRACE_SIMPLE=y" >> $config_host_mak
  trace_default=no
  # Set the appropriate trace file.
  trace_file="\"$trace_file-\" FMT_pid"
fi
if test "$trace_backend" = "stderr"; then
  echo "CONFIG_TRACE_STDERR=y" >> $config_host_mak
  trace_default=no
fi
if test "$trace_backend" = "ust"; then
  echo "CONFIG_TRACE_UST=y" >> $config_host_mak
fi
if test "$trace_backend" = "dtrace"; then
  echo "CONFIG_TRACE_DTRACE=y" >> $config_host_mak
  if test "$trace_backend_stap" = "yes" ; then
    echo "CONFIG_TRACE_SYSTEMTAP=y" >> $config_host_mak
  fi
fi
echo "CONFIG_TRACE_FILE=$trace_file" >> $config_host_mak
if test "$trace_default" = "yes"; then
  echo "CONFIG_TRACE_DEFAULT=y" >> $config_host_mak
fi

echo "TOOLS=$tools" >> $config_host_mak
echo "ROMS=$roms" >> $config_host_mak
echo "MAKE=$make" >> $config_host_mak
echo "INSTALL=$install" >> $config_host_mak
echo "INSTALL_DIR=$install -d -m 0755" >> $config_host_mak
echo "INSTALL_DATA=$install -c -m 0644" >> $config_host_mak
echo "INSTALL_PROG=$install -c -m 0755" >> $config_host_mak
echo "PYTHON=$python" >> $config_host_mak
echo "CC=$cc" >> $config_host_mak
echo "CC_I386=$cc_i386" >> $config_host_mak
echo "HOST_CC=$host_cc" >> $config_host_mak
echo "AR=$ar" >> $config_host_mak
echo "OBJCOPY=$objcopy" >> $config_host_mak
echo "LD=$ld" >> $config_host_mak
echo "WINDRES=$windres" >> $config_host_mak
echo "LIBTOOL=$libtool" >> $config_host_mak
echo "CFLAGS=$CFLAGS" >> $config_host_mak
echo "QEMU_CFLAGS=$QEMU_CFLAGS" >> $config_host_mak
echo "QEMU_INCLUDES=$QEMU_INCLUDES" >> $config_host_mak
if test "$sparse" = "yes" ; then
  echo "CC           := REAL_CC=\"\$(CC)\" cgcc"       >> $config_host_mak
  echo "HOST_CC      := REAL_CC=\"\$(HOST_CC)\" cgcc"  >> $config_host_mak
  echo "QEMU_CFLAGS  += -Wbitwise -Wno-transparent-union -Wno-old-initializer -Wno-non-pointer-null" >> $config_host_mak
fi
echo "HELPER_CFLAGS=$helper_cflags" >> $config_host_mak
echo "LDFLAGS=$LDFLAGS" >> $config_host_mak
echo "ARLIBS_BEGIN=$arlibs_begin" >> $config_host_mak
echo "ARLIBS_END=$arlibs_end" >> $config_host_mak
echo "LIBS+=$LIBS" >> $config_host_mak
echo "LIBS_TOOLS+=$libs_tools" >> $config_host_mak
echo "EXESUF=$EXESUF" >> $config_host_mak
echo "LIBS_QGA+=$libs_qga" >> $config_host_mak

# generate list of library paths for linker script

$ld --verbose -v 2> /dev/null | grep SEARCH_DIR > ${config_host_ld}

if test -f ${config_host_ld}~ ; then
  if cmp -s $config_host_ld ${config_host_ld}~ ; then
    mv ${config_host_ld}~ $config_host_ld
  else
    rm ${config_host_ld}~
  fi
fi

for d in libdis libdis-user; do
    mkdir -p $d
    symlink $source_path/Makefile.dis $d/Makefile
    echo > $d/config.mak
done
if test "$static" = "no" -a "$user_pie" = "yes" ; then
  echo "QEMU_CFLAGS+=-fpie" > libdis-user/config.mak
fi

for target in $target_list; do
target_dir="$target"
config_target_mak=$target_dir/config-target.mak
target_arch2=`echo $target | cut -d '-' -f 1`
target_bigendian="no"

case "$target_arch2" in
  armeb|lm32|m68k|microblaze|mips|mipsn32|mips64|ppc|ppcemb|ppc64|ppc64abi32|s390x|sh4eb|sparc|sparc64|sparc32plus|xtensaeb)
  target_bigendian=yes
  ;;
esac
target_softmmu="no"
target_user_only="no"
target_linux_user="no"
target_darwin_user="no"
target_bsd_user="no"
case "$target" in
  ${target_arch2}-softmmu)
    target_softmmu="yes"
    ;;
  ${target_arch2}-linux-user)
    if test "$linux" != "yes" ; then
      echo "ERROR: Target '$target' is only available on a Linux host"
      exit 1
    fi
    target_user_only="yes"
    target_linux_user="yes"
    ;;
  ${target_arch2}-darwin-user)
    if test "$darwin" != "yes" ; then
      echo "ERROR: Target '$target' is only available on a Darwin host"
      exit 1
    fi
    target_user_only="yes"
    target_darwin_user="yes"
    ;;
  ${target_arch2}-bsd-user)
    if test "$bsd" != "yes" ; then
      echo "ERROR: Target '$target' is only available on a BSD host"
      exit 1
    fi
    target_user_only="yes"
    target_bsd_user="yes"
    ;;
  *)
    echo "ERROR: Target '$target' not recognised"
    exit 1
    ;;
esac

mkdir -p $target_dir
mkdir -p $target_dir/fpu
mkdir -p $target_dir/tcg
mkdir -p $target_dir/ide
mkdir -p $target_dir/9pfs
if test "$target" = "arm-linux-user" -o "$target" = "armeb-linux-user" -o "$target" = "arm-bsd-user" -o "$target" = "armeb-bsd-user" ; then
  mkdir -p $target_dir/nwfpe
fi
symlink $source_path/Makefile.target $target_dir/Makefile


echo "# Automatically generated by configure - do not modify" > $config_target_mak

bflt="no"
target_nptl="no"
interp_prefix1=`echo "$interp_prefix" | sed "s/%M/$target_arch2/g"`
echo "CONFIG_QEMU_INTERP_PREFIX=\"$interp_prefix1\"" >> $config_target_mak
gdb_xml_files=""
target_short_alignment=2
target_int_alignment=4
target_long_alignment=4
target_llong_alignment=8
target_libs_softmmu=

TARGET_ARCH="$target_arch2"
TARGET_BASE_ARCH=""
TARGET_ABI_DIR=""

case "$target_arch2" in
  i386)
    target_phys_bits=64
  ;;
  x86_64)
    TARGET_BASE_ARCH=i386
    target_phys_bits=64
    target_long_alignment=8
  ;;
  alpha)
    target_phys_bits=64
    target_long_alignment=8
    target_nptl="yes"
  ;;
  arm|armeb)
    TARGET_ARCH=arm
    bflt="yes"
    target_nptl="yes"
    gdb_xml_files="arm-core.xml arm-vfp.xml arm-vfp3.xml arm-neon.xml"
    target_phys_bits=32
    target_llong_alignment=4
  ;;
  cris)
    target_nptl="yes"
    target_phys_bits=32
  ;;
  lm32)
    target_phys_bits=32
    target_libs_softmmu="$opengl_libs"
  ;;
  m68k)
    bflt="yes"
    gdb_xml_files="cf-core.xml cf-fp.xml"
    target_phys_bits=32
    target_int_alignment=2
    target_long_alignment=2
    target_llong_alignment=2
  ;;
  microblaze|microblazeel)
    TARGET_ARCH=microblaze
    bflt="yes"
    target_nptl="yes"
    target_phys_bits=32
    target_libs_softmmu="$fdt_libs"
  ;;
  mips|mipsel)
    TARGET_ARCH=mips
    echo "TARGET_ABI_MIPSO32=y" >> $config_target_mak
    target_nptl="yes"
    target_phys_bits=64
  ;;
  mipsn32|mipsn32el)
    TARGET_ARCH=mipsn32
    TARGET_BASE_ARCH=mips
    echo "TARGET_ABI_MIPSN32=y" >> $config_target_mak
    target_phys_bits=64
  ;;
  mips64|mips64el)
    TARGET_ARCH=mips64
    TARGET_BASE_ARCH=mips
    echo "TARGET_ABI_MIPSN64=y" >> $config_target_mak
    target_phys_bits=64
    target_long_alignment=8
  ;;
  ppc)
    gdb_xml_files="power-core.xml power-fpu.xml power-altivec.xml power-spe.xml"
    target_phys_bits=32
    target_nptl="yes"
    target_libs_softmmu="$fdt_libs"
  ;;
  ppcemb)
    TARGET_BASE_ARCH=ppc
    TARGET_ABI_DIR=ppc
    gdb_xml_files="power-core.xml power-fpu.xml power-altivec.xml power-spe.xml"
    target_phys_bits=64
    target_nptl="yes"
    target_libs_softmmu="$fdt_libs"
  ;;
  ppc64)
    TARGET_BASE_ARCH=ppc
    TARGET_ABI_DIR=ppc
    gdb_xml_files="power64-core.xml power-fpu.xml power-altivec.xml power-spe.xml"
    target_phys_bits=64
    target_long_alignment=8
    target_libs_softmmu="$fdt_libs"
  ;;
  ppc64abi32)
    TARGET_ARCH=ppc64
    TARGET_BASE_ARCH=ppc
    TARGET_ABI_DIR=ppc
    echo "TARGET_ABI32=y" >> $config_target_mak
    gdb_xml_files="power64-core.xml power-fpu.xml power-altivec.xml power-spe.xml"
    target_phys_bits=64
    target_libs_softmmu="$fdt_libs"
  ;;
  sh4|sh4eb)
    TARGET_ARCH=sh4
    bflt="yes"
    target_nptl="yes"
    target_phys_bits=32
  ;;
  sparc)
    target_phys_bits=64
  ;;
  sparc64)
    TARGET_BASE_ARCH=sparc
    target_phys_bits=64
    target_long_alignment=8
  ;;
  sparc32plus)
    TARGET_ARCH=sparc64
    TARGET_BASE_ARCH=sparc
    TARGET_ABI_DIR=sparc
    echo "TARGET_ABI32=y" >> $config_target_mak
    target_phys_bits=64
  ;;
  s390x)
    target_nptl="yes"
    target_phys_bits=64
    target_long_alignment=8
  ;;
  unicore32)
    target_phys_bits=32
  ;;
  xtensa|xtensaeb)
    TARGET_ARCH=xtensa
    target_phys_bits=32
  ;;
  *)
    echo "Unsupported target CPU"
    exit 1
  ;;
esac
echo "TARGET_SHORT_ALIGNMENT=$target_short_alignment" >> $config_target_mak
echo "TARGET_INT_ALIGNMENT=$target_int_alignment" >> $config_target_mak
echo "TARGET_LONG_ALIGNMENT=$target_long_alignment" >> $config_target_mak
echo "TARGET_LLONG_ALIGNMENT=$target_llong_alignment" >> $config_target_mak
echo "TARGET_ARCH=$TARGET_ARCH" >> $config_target_mak
target_arch_name="`echo $TARGET_ARCH | tr '[:lower:]' '[:upper:]'`"
echo "TARGET_$target_arch_name=y" >> $config_target_mak
echo "TARGET_ARCH2=$target_arch2" >> $config_target_mak
# TARGET_BASE_ARCH needs to be defined after TARGET_ARCH
if [ "$TARGET_BASE_ARCH" = "" ]; then
  TARGET_BASE_ARCH=$TARGET_ARCH
fi
echo "TARGET_BASE_ARCH=$TARGET_BASE_ARCH" >> $config_target_mak
if [ "$TARGET_ABI_DIR" = "" ]; then
  TARGET_ABI_DIR=$TARGET_ARCH
fi
echo "TARGET_ABI_DIR=$TARGET_ABI_DIR" >> $config_target_mak
case "$target_arch2" in
  i386|x86_64)
    if test "$xen" = "yes" -a "$target_softmmu" = "yes" ; then
      target_phys_bits=64
      echo "CONFIG_XEN=y" >> $config_target_mak
    else
      echo "CONFIG_NO_XEN=y" >> $config_target_mak
    fi
    ;;
  *)
    echo "CONFIG_NO_XEN=y" >> $config_target_mak
esac
case "$target_arch2" in
  i386|x86_64)
    if test "$vfio_pci" = "yes" -a "$target_softmmu" = "yes" ; then
      echo "CONFIG_VFIO_PCI=y" >> $config_target_mak
    fi
esac
case "$target_arch2" in
  i386|x86_64|ppcemb|ppc|ppc64|s390x)
    # Make sure the target and host cpus are compatible
    if test "$kvm" = "yes" -a "$target_softmmu" = "yes" -a \
      \( "$target_arch2" = "$cpu" -o \
      \( "$target_arch2" = "ppcemb" -a "$cpu" = "ppc" \) -o \
      \( "$target_arch2" = "ppc64"  -a "$cpu" = "ppc" \) -o \
      \( "$target_arch2" = "ppc"    -a "$cpu" = "ppc64" \) -o \
      \( "$target_arch2" = "ppcemb" -a "$cpu" = "ppc64" \) -o \
      \( "$target_arch2" = "x86_64" -a "$cpu" = "i386"   \) -o \
      \( "$target_arch2" = "i386"   -a "$cpu" = "x86_64" \) \) ; then
      echo "CONFIG_KVM=y" >> $config_target_mak
      if test "$vhost_net" = "yes" ; then
        echo "CONFIG_VHOST_NET=y" >> $config_target_mak
      fi
    fi
esac
if test "$target_arch2" = "ppc64" -a "$fdt" = "yes"; then
  echo "CONFIG_PSERIES=y" >> $config_target_mak
fi
if test "$target_bigendian" = "yes" ; then
  echo "TARGET_WORDS_BIGENDIAN=y" >> $config_target_mak
fi
if test "$target_softmmu" = "yes" ; then
  echo "TARGET_PHYS_ADDR_BITS=$target_phys_bits" >> $config_target_mak
  echo "CONFIG_SOFTMMU=y" >> $config_target_mak
  echo "LIBS+=$libs_softmmu $target_libs_softmmu" >> $config_target_mak
  echo "HWDIR=../libhw$target_phys_bits" >> $config_target_mak
  echo "subdir-$target: subdir-libhw$target_phys_bits" >> $config_host_mak
fi
if test "$target_user_only" = "yes" ; then
  echo "CONFIG_USER_ONLY=y" >> $config_target_mak
fi
if test "$target_linux_user" = "yes" ; then
  echo "CONFIG_LINUX_USER=y" >> $config_target_mak
fi
if test "$target_darwin_user" = "yes" ; then
  echo "CONFIG_DARWIN_USER=y" >> $config_target_mak
fi
if test "$smartcard_nss" = "yes" ; then
  echo "subdir-$target: subdir-libcacard" >> $config_host_mak
  echo "libcacard_libs=$libcacard_libs" >> $config_host_mak
  echo "libcacard_cflags=$libcacard_cflags" >> $config_host_mak
fi
list=""
if test ! -z "$gdb_xml_files" ; then
  for x in $gdb_xml_files; do
    list="$list $source_path/gdb-xml/$x"
  done
  echo "TARGET_XML_FILES=$list" >> $config_target_mak
fi

if test "$target_user_only" = "yes" -a "$bflt" = "yes"; then
  echo "TARGET_HAS_BFLT=y" >> $config_target_mak
fi
if test "$target_user_only" = "yes" \
        -a "$nptl" = "yes" -a "$target_nptl" = "yes"; then
  echo "CONFIG_USE_NPTL=y" >> $config_target_mak
fi
if test "$target_user_only" = "yes" -a "$guest_base" = "yes"; then
  echo "CONFIG_USE_GUEST_BASE=y" >> $config_target_mak
fi
if test "$target_bsd_user" = "yes" ; then
  echo "CONFIG_BSD_USER=y" >> $config_target_mak
fi

# generate QEMU_CFLAGS/LDFLAGS for targets

cflags=""
includes=""
ldflags=""

if test "$ARCH" = "sparc64" ; then
  includes="-I\$(SRC_PATH)/tcg/sparc $includes"
elif test "$ARCH" = "s390x" ; then
  includes="-I\$(SRC_PATH)/tcg/s390 $includes"
elif test "$ARCH" = "x86_64" ; then
  includes="-I\$(SRC_PATH)/tcg/i386 $includes"
else
  includes="-I\$(SRC_PATH)/tcg/\$(ARCH) $includes"
fi
includes="-I\$(SRC_PATH)/tcg $includes"

if test "$target_user_only" = "yes" ; then
    libdis_config_mak=libdis-user/config.mak
else
    libdis_config_mak=libdis/config.mak
fi

for i in $ARCH $TARGET_BASE_ARCH ; do
  case "$i" in
  alpha)
    echo "CONFIG_ALPHA_DIS=y"  >> $config_target_mak
    echo "CONFIG_ALPHA_DIS=y"  >> $libdis_config_mak
  ;;
  arm)
    echo "CONFIG_ARM_DIS=y"  >> $config_target_mak
    echo "CONFIG_ARM_DIS=y"  >> $libdis_config_mak
  ;;
  cris)
    echo "CONFIG_CRIS_DIS=y"  >> $config_target_mak
    echo "CONFIG_CRIS_DIS=y"  >> $libdis_config_mak
  ;;
  hppa)
    echo "CONFIG_HPPA_DIS=y"  >> $config_target_mak
    echo "CONFIG_HPPA_DIS=y"  >> $libdis_config_mak
  ;;
  i386|x86_64)
    echo "CONFIG_I386_DIS=y"  >> $config_target_mak
    echo "CONFIG_I386_DIS=y"  >> $libdis_config_mak
  ;;
  ia64*)
    echo "CONFIG_IA64_DIS=y"  >> $config_target_mak
    echo "CONFIG_IA64_DIS=y"  >> $libdis_config_mak
  ;;
  m68k)
    echo "CONFIG_M68K_DIS=y"  >> $config_target_mak
    echo "CONFIG_M68K_DIS=y"  >> $libdis_config_mak
  ;;
  microblaze*)
    echo "CONFIG_MICROBLAZE_DIS=y"  >> $config_target_mak
    echo "CONFIG_MICROBLAZE_DIS=y"  >> $libdis_config_mak
  ;;
  mips*)
    echo "CONFIG_MIPS_DIS=y"  >> $config_target_mak
    echo "CONFIG_MIPS_DIS=y"  >> $libdis_config_mak
  ;;
  ppc*)
    echo "CONFIG_PPC_DIS=y"  >> $config_target_mak
    echo "CONFIG_PPC_DIS=y"  >> $libdis_config_mak
  ;;
  s390*)
    echo "CONFIG_S390_DIS=y"  >> $config_target_mak
    echo "CONFIG_S390_DIS=y"  >> $libdis_config_mak
  ;;
  sh4)
    echo "CONFIG_SH4_DIS=y"  >> $config_target_mak
    echo "CONFIG_SH4_DIS=y"  >> $libdis_config_mak
  ;;
  sparc*)
    echo "CONFIG_SPARC_DIS=y"  >> $config_target_mak
    echo "CONFIG_SPARC_DIS=y"  >> $libdis_config_mak
  ;;
  xtensa*)
    echo "CONFIG_XTENSA_DIS=y"  >> $config_target_mak
    echo "CONFIG_XTENSA_DIS=y"  >> $libdis_config_mak
  ;;
  esac
done

case "$ARCH" in
alpha)
  # Ensure there's only a single GP
  cflags="-msmall-data $cflags"
;;
esac

if test "$target_softmmu" = "yes" ; then
  case "$TARGET_BASE_ARCH" in
  arm)
    cflags="-DHAS_AUDIO $cflags"
  ;;
  lm32)
    cflags="-DHAS_AUDIO $cflags"
  ;;
  i386|mips|ppc)
    cflags="-DHAS_AUDIO -DHAS_AUDIO_CHOICE $cflags"
  ;;
  esac
fi

if test "$target_user_only" = "yes" -a "$static" = "no" -a \
	"$user_pie" = "yes" ; then
  cflags="-fpie $cflags"
  ldflags="-pie $ldflags"
fi

if test "$target_softmmu" = "yes" -a \( \
        "$TARGET_ARCH" = "microblaze" -o \
        "$TARGET_ARCH" = "cris" \) ; then
  echo "CONFIG_NEED_MMU=y" >> $config_target_mak
fi

if test "$gprof" = "yes" ; then
  echo "TARGET_GPROF=yes" >> $config_target_mak
  if test "$target_linux_user" = "yes" ; then
    cflags="-p $cflags"
    ldflags="-p $ldflags"
  fi
  if test "$target_softmmu" = "yes" ; then
    ldflags="-p $ldflags"
    echo "GPROF_CFLAGS=-p" >> $config_target_mak
  fi
fi

linker_script="-Wl,-T../config-host.ld -Wl,-T,\$(SRC_PATH)/\$(ARCH).ld"
if test "$target_linux_user" = "yes" -o "$target_bsd_user" = "yes" ; then
  case "$ARCH" in
  sparc)
    # -static is used to avoid g1/g3 usage by the dynamic linker
    ldflags="$linker_script -static $ldflags"
    ;;
  alpha | s390x)
    # The default placement of the application is fine.
    ;;
  *)
    ldflags="$linker_script $ldflags"
    ;;
  esac
fi

# use included Linux headers
if test "$linux" = "yes" ; then
  includes="-I\$(SRC_PATH)/linux-headers $includes"
  mkdir -p linux-headers
  case "$cpu" in
  i386|x86_64)
    symlink $source_path/linux-headers/asm-x86 linux-headers/asm
    ;;
  ppcemb|ppc|ppc64)
    symlink $source_path/linux-headers/asm-powerpc linux-headers/asm
    ;;
  s390x)
    symlink $source_path/linux-headers/asm-s390 linux-headers/asm
    ;;
  esac
fi

echo "LDFLAGS+=$ldflags" >> $config_target_mak
echo "QEMU_CFLAGS+=$cflags" >> $config_target_mak
echo "QEMU_INCLUDES+=$includes" >> $config_target_mak

done # for target in $targets

# build tree in object directory in case the source is not in the current directory
DIRS="tests tests/cris slirp audio block net pc-bios/optionrom"
DIRS="$DIRS pc-bios/spapr-rtas"
DIRS="$DIRS roms/seabios roms/vgabios"
DIRS="$DIRS fsdev ui"
DIRS="$DIRS qapi qapi-generated"
DIRS="$DIRS qga trace"
FILES="Makefile tests/Makefile qdict-test-data.txt"
FILES="$FILES tests/cris/Makefile tests/cris/.gdbinit"
FILES="$FILES pc-bios/optionrom/Makefile pc-bios/keymaps"
FILES="$FILES pc-bios/spapr-rtas/Makefile"
FILES="$FILES roms/seabios/Makefile roms/vgabios/Makefile"
for bios_file in \
    $source_path/pc-bios/*.bin \
    $source_path/pc-bios/*.rom \
    $source_path/pc-bios/*.dtb \
    $source_path/pc-bios/openbios-* \
    $source_path/pc-bios/palcode-*
do
    FILES="$FILES pc-bios/`basename $bios_file`"
done
mkdir -p $DIRS
for f in $FILES ; do
    if [ -e "$source_path/$f" ] && ! [ -e "$f" ]; then
        symlink "$source_path/$f" "$f"
    fi
done

# temporary config to build submodules
for rom in seabios vgabios ; do
    config_mak=roms/$rom/config.mak
    echo "# Automatically generated by configure - do not modify" > $config_mak
    echo "SRC_PATH=$source_path/roms/$rom" >> $config_mak
    echo "CC=$cc" >> $config_mak
    echo "BCC=bcc" >> $config_mak
    echo "CPP=${cross_prefix}cpp" >> $config_mak
    echo "OBJCOPY=objcopy" >> $config_mak
    echo "IASL=iasl" >> $config_mak
    echo "LD=$ld" >> $config_mak
done

for hwlib in 32 64; do
  d=libhw$hwlib
  mkdir -p $d
  mkdir -p $d/ide
  symlink $source_path/Makefile.hw $d/Makefile
  mkdir -p $d/9pfs
  echo "QEMU_CFLAGS+=-DTARGET_PHYS_ADDR_BITS=$hwlib" > $d/config.mak
done

if [ "$source_path" != `pwd` ]; then
    # out of tree build
    mkdir -p libcacard
    rm -f libcacard/Makefile
    symlink "$source_path/libcacard/Makefile" libcacard/Makefile
fi

d=libuser
mkdir -p $d
mkdir -p $d/trace
symlink $source_path/Makefile.user $d/Makefile
if test "$static" = "no" -a "$user_pie" = "yes" ; then
  echo "QEMU_CFLAGS+=-fpie" > $d/config.mak
fi

if test "$docs" = "yes" ; then
  mkdir -p QMP
fi<|MERGE_RESOLUTION|>--- conflicted
+++ resolved
@@ -763,21 +763,19 @@
   ;;
   --enable-smartcard-nss) smartcard_nss="yes"
   ;;
-<<<<<<< HEAD
+  --disable-usb-redir) usb_redir="no"
+  ;;
+  --enable-usb-redir) usb_redir="yes"
+  ;;
+  --disable-zlib-test) zlib="no"
+  ;;
+  --enable-guest-agent) guest_agent="yes"
+  ;;
+  --disable-guest-agent) guest_agent="no"
+  ;;
   --disable-vfio-pci) vfio_pci="no"
   ;;
   --enable-vfio-pci) vfio_pci="yes"
-=======
-  --disable-usb-redir) usb_redir="no"
-  ;;
-  --enable-usb-redir) usb_redir="yes"
-  ;;
-  --disable-zlib-test) zlib="no"
-  ;;
-  --enable-guest-agent) guest_agent="yes"
-  ;;
-  --disable-guest-agent) guest_agent="no"
->>>>>>> ebffe2af
   ;;
   *) echo "ERROR: unknown option $opt"; show_help="yes"
   ;;
@@ -1057,15 +1055,12 @@
 echo "  --enable-smartcard       enable smartcard support"
 echo "  --disable-smartcard-nss  disable smartcard nss support"
 echo "  --enable-smartcard-nss   enable smartcard nss support"
-<<<<<<< HEAD
-echo "  --disable-vfio-pci       disable vfio pci device assignement support"
-echo "  --enable-vfio-pci        enable vfio pci device assignment support"
-=======
 echo "  --disable-usb-redir      disable usb network redirection support"
 echo "  --enable-usb-redir       enable usb network redirection support"
 echo "  --disable-guest-agent    disable building of the QEMU Guest Agent"
 echo "  --enable-guest-agent     enable building of the QEMU Guest Agent"
->>>>>>> ebffe2af
+echo "  --disable-vfio-pci       disable vfio pci device assignement support"
+echo "  --enable-vfio-pci        enable vfio pci device assignment support"
 echo ""
 echo "NOTE: The object files are built at the place where configure is launched"
 exit 1
@@ -1866,26 +1861,6 @@
 fi
 
 ##########################################
-<<<<<<< HEAD
-# vfio_pci needs netlink, test for libnl
-
-if test "$vfio_pci" != "no"; then
-  libnl="-lnl"
-  cat > $TMPC << EOF
-#include <netlink/netlink.h>
-int main(void) { nl_handle_alloc(); return 0; }
-EOF
-  if compile_prog "" "$libnl" ; then
-    libs_softmmu="$libnl $libs_softmmu"
-    vfio_pci=yes
-  else
-    if test "$vfio_pci" = "yes"; then
-      echo "NOTE: vfio-pci requires libnl."
-      feature_not_found "vfio-pci"
-    fi
-    vfio_pci=no
-  fi  
-=======
 # glib support probe
 if $pkg_config --modversion gthread-2.0 > /dev/null 2>&1 ; then
     glib_cflags=`$pkg_config --cflags gthread-2.0 2>/dev/null`
@@ -1895,7 +1870,27 @@
 else
     echo "glib-2.0 required to compile QEMU"
     exit 1
->>>>>>> ebffe2af
+fi
+
+##########################################
+# vfio_pci needs netlink, test for libnl
+
+if test "$vfio_pci" != "no"; then
+  libnl="-lnl"
+  cat > $TMPC << EOF
+#include <netlink/netlink.h>
+int main(void) { nl_handle_alloc(); return 0; }
+EOF
+  if compile_prog "" "$libnl" ; then
+    libs_softmmu="$libnl $libs_softmmu"
+    vfio_pci=yes
+  else
+    if test "$vfio_pci" = "yes"; then
+      echo "NOTE: vfio-pci requires libnl."
+      feature_not_found "vfio-pci"
+    fi
+    vfio_pci=no
+  fi  
 fi
 
 ##########################################
@@ -2752,11 +2747,8 @@
 echo "nss used          $smartcard_nss"
 echo "usb net redir     $usb_redir"
 echo "OpenGL support    $opengl"
-<<<<<<< HEAD
+echo "build guest agent $guest_agent"
 echo "VFIO PCI support  $vfio_pci"
-=======
-echo "build guest agent $guest_agent"
->>>>>>> ebffe2af
 
 if test "$sdl_too_old" = "yes"; then
 echo "-> Your SDL version is too old - please upgrade to have SDL support"
